--- conflicted
+++ resolved
@@ -149,51 +149,6 @@
     echo "For more options enter 'plexilexec -help'"
 }
 
-<<<<<<< HEAD
-help_text=" Options:\n\
-\n\
- -help \n\
-\t	displays this message\n\
- -p | -plan <plan> \n\
-\t	The plan to run \n\
- -c | -config <config> \n\
-\t 	Interface configuration file (default interface-config.xml) \n\
- -d | -debug <file name> \n\
-\t 	Debug configuration file (default is Debug.cfg) \n\
- -L | -libraryPath <directory name> \n\
-\t 	A directory to search for plan library files (option may be repeated) \n\
- -l | -library <file name> \n\
-\t 	A plan library to load; may be node name or filename (option may be repeated) \n\
- -q | -quiet \n\
-\t 	Minimize output \n\
- -v | -viewer \n\
-\t 	Starts the Plexil Viewer \n\
- -b | -blocking \n\
-\t 	Enables breakpoints in Viewer \n\
- -h | -hostname <name> \n\
-\t 	Name of remote host where Viewer is running\n\
- -n | -port <number> \n\
-\t 	Port number to use for Viewer \n\
- -ch | -check \n\
-\t 	Runs the PLEXIL static checker prior to executing plan \n\
- -a | -autorun \n\
-\t  Runs the specified plan immediately at Viewer startup \n\
- --for-viewer \n\
-\t  Runs the exec with the supplied options, without checking them, and without starting the Viewer. \n\
-\t  Intended for use by the Plexil Viewer or other scripts."
-
-if [ -n "$PLEXIL_EXECUTABLE" ]
-then
-    prog="$PLEXIL_EXECUTABLE"
-elif [ -f "$PLEXIL_HOME"/bin/universalExec ] && [ -x "$PLEXIL_HOME"/bin/universalExec ]
-then
-    prog="$PLEXIL_HOME"/bin/universalExec
-elif [ -f "$PLEXIL_HOME"/bin/universalExec/universalExec ] && [ -x "$PLEXIL_HOME"/bin/universalExec/universalExec ]
-then
-    prog="$PLEXIL_HOME"/bin/universalExec/universalExec
-else
-    echo 'Error: Plexil executable not found, aborting'
-=======
 help_text=" Options:
  -help 
 	displays this message
@@ -236,7 +191,6 @@
     prog="$PLEXIL_HOME"/bin/universalExec/universalExec
 else
     echo 'Error: Plexil executable not found, aborting' >&2
->>>>>>> 445f5b01
     exit 1
 fi
 
