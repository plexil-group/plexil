--- conflicted
+++ resolved
@@ -1,10 +1,6 @@
 #! /bin/sh -e
 
-<<<<<<< HEAD
-# Copyright (c) 2006-2021, Universities Space Research Association (USRA).
-=======
 # Copyright (c) 2006-2022, Universities Space Research Association (USRA).
->>>>>>> 5af6c114
 # All rights reserved.
 #
 # Redistribution and use in source and binary forms, with or without
@@ -29,21 +25,6 @@
 # TORT (INCLUDING NEGLIGENCE OR OTHERWISE) ARISING IN ANY WAY OUT OF THE
 # USE OF THIS SOFTWARE, EVEN IF ADVISED OF THE POSSIBILITY OF SUCH DAMAGE.
 
-<<<<<<< HEAD
-DEFAULT_BRANCH='develop'
-
-usage()
-{
-    echo <<EOF
-Usage: $(basename "$0") release-id [branch-or-tag]
- Create a tarball of the Plexil source tree with the GNU autotools initialized
- and Java subsystems prebuilt.
-Arguments:
-  release-id      Top level directory name for the resulting source tree;
-                   also used as the basename for the tarball.
-  branch-or-tag   (Optional) Git branch or tag name;
-                   defaults to "$DEFAULT_BRANCH"
-=======
 usage()
 {
     cat <<EOF
@@ -55,7 +36,6 @@
  See 'git help' for more information.
 
 *** Must be run from the root directory of a Plexil git clone. ***
->>>>>>> 5af6c114
 EOF
 }
 
@@ -66,57 +46,16 @@
 elif [ "$1" = '-h' ] || [ "$1" = '-help' ] || [ "$1" = '--help' ]
 then
     usage
-<<<<<<< HEAD
-    exit 2
-fi
-
-RELEASE_ID="$1"
-BRANCH="${2:-$DEFAULT_BRANCH}"
-
-if ! AUTORECONF="$(command -v autoreconf)"
-then
-    echo "$(basename "$0"): Error: can't find the 'autoreconf' program." >&2
-    exit 1
-fi
-
-if ! GPERF="$(command -v gperf)"
-=======
     exit 0
 fi
 
 RELID="$1"
 rev='HEAD'
 if [ -n "$2" ]
->>>>>>> 5af6c114
 then
-    echo "$(basename "$0"): Error: can't find the 'gperf' program." >&2
-    exit 1
+    rev="$2"
 fi
 
-<<<<<<< HEAD
-if ! TEMPDIR="$(mktemp -d -t plexil_export)"
-then
-    echo "$(basename "$0"): Error: 'mktemp' failed." >&2
-    exit 1
-fi
-
-WD="$(pwd -P)"
-
-# TEMP DEBUG
-echo "Using working directory $TEMPDIR"
-
-cd "$TEMPDIR"
-mkdir "$RELEASE_ID"
-echo "Cloning PLEXIL"
-git clone --depth 1 -b "$BRANCH" -- https://git.code.sf.net/p/plexil/git plexil-git
-echo "Exporting PLEXIL from clone"
-cd plexil-git
-git archive --format=tar HEAD | tar -x -f - -C "../$RELEASE_ID"
-
-cd "../$RELEASE_ID"
-echo "Installing autotools files and building configure script"
-export PLEXIL_HOME="$(pwd -P)" # just in case
-=======
 # $1 is the name of a command required for the operation
 find_command()
 {
@@ -158,7 +97,6 @@
 export PLEXIL_HOME
 
 echo 'Installing autotools files and building configure script'
->>>>>>> 5af6c114
 make src/configure
 
 echo "Making XML parser expression map"
@@ -170,40 +108,20 @@
 gperf -m 8 --output-file=src/xml-parser/ExpressionMap.hh src/xml-parser/ExpressionMap.gperf
 
 # Build Java apps users will need (and clean up build leftovers)
-<<<<<<< HEAD
-echo "Building Java applications"
-make plexil-compiler
-rm -rf compilers/plexil/classes compilers/plexil/generated
-
-make plexilscript
-rm -rf compilers/plexilscript/classes compilers/plexilscript/generated
-=======
 echo 'Bulding Java applications'
 ( cd compilers/plexil && ant install && ant clean )
 ( cd compilers/plexilscript && ant install && ant clean )
 ( cd viewers/pv && ant jar && ant mostlyclean )
 ( cd checker && ant jar && ant mostlyclean )
->>>>>>> 5af6c114
 
 # Do any additional cleanup here
 
 cd ..
-<<<<<<< HEAD
-echo "Generating tar file ${WD}/${RELEASE_ID}.tar.gz"
-tar czf "${WD}/${RELEASE_ID}.tar.gz" "$RELEASE_ID"
-
-cd "$WD"
-echo "Deleting temporary directory $TEMPDIR"
-rm -rf "$TEMPDIR"
-
-echo "Complete."
-=======
 echo "Writing tar file to ${STARTDIR}/${RELID}.tar.bz2"
 tar cjf "${STARTDIR}/${RELID}.tar.bz2" "$RELID"
 
 cd "$STARTDIR"
 echo "Deleting $WORKDIR"
 rm -rf "$WORKDIR"
->>>>>>> 5af6c114
 
 echo 'Done.'