--- conflicted
+++ resolved
@@ -25,19 +25,6 @@
 # TORT (INCLUDING NEGLIGENCE OR OTHERWISE) ARISING IN ANY WAY OUT OF THE
 # USE OF THIS SOFTWARE, EVEN IF ADVISED OF THE POSSIBILITY OF SUCH DAMAGE.
 
-<<<<<<< HEAD
-# FIXME:
-#  - log_file appears to be unused
-
-if [ -z "$PLEXIL_HOME" ]
-then
-    echo 'Error: Please set environment variable PLEXIL_HOME'
-    echo 'to the full pathname of your ''plexil'' directory.'
-    echo 'Exiting.'
-    exit 1
-fi
-
-=======
 # TODO:
 #  - Robustify more against pathnames with spaces:
 #   Issue is options with pathnames, e.g. -p, -L
@@ -51,20 +38,14 @@
 fi
 
 # shellcheck source=./plexil-setup.sh
->>>>>>> 445f5b01
 . "$PLEXIL_HOME/scripts/plexil-setup.sh"
 
 plexil_check_prog()
 {
     if [ ! -e "$1" ]
     then
-<<<<<<< HEAD
-        echo "Error: $1 does not exist."
-        echo 'You probably need to build it.'
-=======
         echo "Error: $1 does not exist." >&2
         echo 'You probably need to build it.' >&2
->>>>>>> 445f5b01
         exit 1
     fi
 }
@@ -101,13 +82,6 @@
     then        
         echo "Error: $1 is not a legal parameter for $2" >&2
         exit 2
-<<<<<<< HEAD
-    elif [ "$1" -lt 0 ]
-    then    	
-  	    echo "Error: $1 is not a legal parameter for $2"
-	    exit 2
-=======
->>>>>>> 445f5b01
     fi
 }
 
@@ -123,31 +97,18 @@
 {
     if [ ! -x "$PLEXIL_HOME/scripts/checkPlexil" ]
     then 
-<<<<<<< HEAD
-	    echo "Error: $PLEXIL_HOME/scripts/checkPlexil not found."
-	    exit 1
+        echo "Error: $PLEXIL_HOME/scripts/checkPlexil not found." >&2
+        exit 1
     fi
     if [ ! -r "$plan_nm" ]
     then
-        echo "Error: File $plan_nm does not exist, or is not readable."
-=======
-        echo "Error: $PLEXIL_HOME/scripts/checkPlexil not found." >&2
-        exit 1
-    fi
-    if [ ! -r "$plan_nm" ]
-    then
         echo "Error: File $plan_nm does not exist, or is not readable." >&2
->>>>>>> 445f5b01
         exit 1
     fi
     echo "Checking plan..."
     if ! "$PLEXIL_HOME/scripts/checkPlexil" "$plan_nm"
     then
-<<<<<<< HEAD
-	    echo "Error: $plan_nm contains type errors. See the checker output for details."
-=======
         echo "Error: $plan_nm contains type errors. See the checker output for details." >&2
->>>>>>> 445f5b01
         exit 1
     fi
 }
@@ -256,15 +217,6 @@
 do
     save="$1"
     case "$1" in
-<<<<<<< HEAD
-	    -a | -autorun )
-            auto_run_cmd="$1";;
-
-	    -b | -blocking )
-            block="$1";;	#enable viewer break point	
-
-	    -ch | -check )
-=======
         -a | -autorun )
             auto_run_cmd="$1";;
 
@@ -272,16 +224,11 @@
             block="$1";;        #enable viewer break point      
 
         -ch | -check )
->>>>>>> 445f5b01
             check="$1";;
         
         -d | -debug )
             shift
-<<<<<<< HEAD
-	        validate_file "$1" "$save"
-=======
             validate_file "$1" "$save"
->>>>>>> 445f5b01
             debug_cmd="-d $1";;
 
         --for-viewer)
@@ -291,17 +238,10 @@
             shift
             host_in="-h $1";;       #viewer host name
         
-<<<<<<< HEAD
-	    -help )
-            printf "%s\n" "$usage_text"
-            printf "%s\n" "$help_text"
-	        exit 0;;
-=======
         -help )
             printf "%s\n" "$usage_text"
             printf "%s\n" "$help_text"
             exit 0;;
->>>>>>> 445f5b01
 
         -L | -libraryPath )
             shift
@@ -319,17 +259,7 @@
                 lib_dirs_cmd="$lib_dirs_cmd-L $1 "
             fi;;
         
-<<<<<<< HEAD
-	    -l | -library )
-            shift
-	        validate_file "$1" "$save"
-	        libraries="$libraries -l $1"
-	        lib_cmd="$lib_cmd-l $1 ";;
-
-	    -log )
-=======
         -l | -library )
->>>>>>> 445f5b01
             shift
             validate_file "$1" "$save"
             libraries="$libraries -l $1"
@@ -337,24 +267,15 @@
 
         -n | -port )
             shift
-<<<<<<< HEAD
-	        validNum "$1" "$save"
-=======
             validNum "$1" "$save"
->>>>>>> 445f5b01
             port_in="$1"
             port_cmd="-n $1";;      #viewer port
         
         -p | -plan )
             shift
             validate_file "$1" "$save"
-<<<<<<< HEAD
-	        plan_nm="$1"
-	        plan_cmd="-p $1";;
-=======
             plan_nm="$1"
             plan_cmd="-p $1";;
->>>>>>> 445f5b01
 
         -q | -quiet )
             quiet="$1";;
@@ -362,17 +283,6 @@
         -s | -script )
             shift
             validate_file "$1" "$save"
-<<<<<<< HEAD
-	        script_name="$1";;
-        
-	    -v | -viewer )
-            viewer="$1";;	#viewer listener enabled
-
-	    -? )
-            echo "Error: unrecognized option $1"
-	        usage
-	        exit 2;;
-=======
             script_name="$1";;
         
         -v | -viewer )
@@ -382,7 +292,6 @@
             echo "Error: unrecognized option $1"
             usage
             exit 2;;
->>>>>>> 445f5b01
     esac
     shift
 done
@@ -393,22 +302,14 @@
     # We do not expect a local Viewer to use the -h option.
     if [ -z "$plan_nm" ]
     then
-<<<<<<< HEAD
-        echo 'Error: -p option is required.'
-=======
         echo 'Error: -p option is required.' >&2
->>>>>>> 445f5b01
         usage
         exit 2
     fi
     
     if [ -z "$script_name" ]
     then
-<<<<<<< HEAD
-        echo 'Error: -s option is required.'
-=======
         echo 'Error: -s option is required.' >&2
->>>>>>> 445f5b01
         usage
         exit 2
     fi
@@ -426,14 +327,9 @@
 
     echo "RUN_TE_PID$$"
 
-<<<<<<< HEAD
-    #echo "$prog $plan_cmd $script_cmd $lib_cmd $lib_dirs_cmd $debug_cmd $viewer $port_cmd $block $quiet"
-    exec "$prog" "$plan_cmd" "$script_cmd" "$lib_cmd" "$lib_dirs_cmd" "$debug_cmd" "$viewer" "$port_cmd" "$block" "$quiet"
-=======
     # shellcheck disable=SC2086
     # The unquoted expansions are deliberate
     exec "$prog" $plan_cmd $script_cmd $lib_cmd $lib_dirs_cmd $debug_cmd $viewer $port_cmd $block $quiet
->>>>>>> 445f5b01
 fi
 
 # Check Viewer options
@@ -509,19 +405,11 @@
 then
     if [ ! -f "$script_name" ]
     then
-<<<<<<< HEAD
-        echo "Error: Script $script_name does not exist."
+        echo "Error: Script $script_name does not exist." >&2
         exit 1
     elif [ ! -r "$script_name" ]
     then
-        echo "Error: Script file $script_name is not readable."
-=======
-        echo "Error: Script $script_name does not exist." >&2
-        exit 1
-    elif [ ! -r "$script_name" ]
-    then
         echo "Error: Script file $script_name is not readable." >&2
->>>>>>> 445f5b01
         exit 1
     fi
 else
@@ -541,11 +429,7 @@
 
 if [ -z "$script_name" ]
 then
-<<<<<<< HEAD
-    warn 'No simulation script specified; using empty script.'
-=======
     warn 'No simulation script specified; using empty script.' >&2
->>>>>>> 445f5b01
     script_name="$PLEXIL_HOME/examples/empty.psx"
 fi
 
@@ -563,13 +447,6 @@
 if [ -n "$viewer" ]
 then
     # Launch the viewer, which will in turn invoke this script again with the automate flag
-<<<<<<< HEAD
-    #echo "plexil -plexiltest $plan_cmd $script_cmd $lib_dirs_cmd $lib_cmd $debug_cmd $host_cmd $port_cmd $check $block $auto_run_cmd"
-    exec plexil -plexiltest "$plan_cmd" "$script_cmd" "$lib_dirs_cmd" "$lib_cmd" "$debug_cmd" "$host_cmd" "$port_cmd" "$check" "$block" "$auto_run_cmd"
-else
-    # User doesn't want viewer
-    #echo "$prog $plan_cmd $script_cmd $lib_dirs_cmd $lib_cmd $debug_cmd $block"
-=======
     # shellcheck disable=SC2086
     # The unquoted expansions are deliberate
     exec plexil -plexiltest $plan_cmd $script_cmd $lib_dirs_cmd $lib_cmd $debug_cmd $host_cmd $port_cmd $check $block $auto_run_cmd
@@ -577,6 +454,5 @@
     # User doesn't want viewer
     # shellcheck disable=SC2086
     # The unquoted expansions are deliberate
->>>>>>> 445f5b01
     exec "$prog" $plan_cmd $script_cmd $lib_dirs_cmd $lib_cmd $debug_cmd $block
 fi