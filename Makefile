# Top level Makefile for Plexil
# Presumes GNU make

<<<<<<< HEAD
# Copyright (c) 2006-2021, Universities Space Research Association (USRA).
=======
# Copyright (c) 2006-2022, Universities Space Research Association (USRA).
>>>>>>> 5af6c114
#  All rights reserved.
#
# Redistribution and use in source and binary forms, with or without
# modification, are permitted provided that the following conditions are met:
#     * Redistributions of source code must retain the above copyright
#       notice, this list of conditions and the following disclaimer.
#     * Redistributions in binary form must reproduce the above copyright
#       notice, this list of conditions and the following disclaimer in the
#       documentation and/or other materials provided with the distribution.
#     * Neither the name of the Universities Space Research Association nor the
#       names of its contributors may be used to endorse or promote products
#       derived from this software without specific prior written permission.
#
# THIS SOFTWARE IS PROVIDED BY USRA ``AS IS'' AND ANY EXPRESS OR IMPLIED
# WARRANTIES, INCLUDING, BUT NOT LIMITED TO, THE IMPLIED WARRANTIES OF
# MERCHANTABILITY AND FITNESS FOR A PARTICULAR PURPOSE ARE
# DISCLAIMED. IN NO EVENT SHALL USRA BE LIABLE FOR ANY DIRECT, INDIRECT,
# INCIDENTAL, SPECIAL, EXEMPLARY, OR CONSEQUENTIAL DAMAGES (INCLUDING,
# BUT NOT LIMITED TO, PROCUREMENT OF SUBSTITUTE GOODS OR SERVICES; LOSS
# OF USE, DATA, OR PROFITS; OR BUSINESS INTERRUPTION) HOWEVER CAUSED AND
# ON ANY THEORY OF LIABILITY, WHETHER IN CONTRACT, STRICT LIABILITY, OR
# TORT (INCLUDING NEGLIGENCE OR OTHERWISE) ARISING IN ANY WAY OUT OF THE
# USE OF THIS SOFTWARE, EVEN IF ADVISED OF THE POSSIBILITY OF SUCH DAMAGE.

SHELL := /bin/sh

# Check environment
# N.B.: dir leaves a trailing /
MAKEFILE_DIR := $(realpath $(join $(dir $(firstword $(MAKEFILE_LIST))),.))

<<<<<<< HEAD
ifeq ($(PLEXIL_HOME),)
PLEXIL_HOME := $(MAKEFILE_DIR)
$(info Setting PLEXIL_HOME to $(PLEXIL_HOME))
else
=======
>>>>>>> 5af6c114
ifneq ($(PLEXIL_HOME),$(MAKEFILE_DIR))
PLEXIL_HOME := $(MAKEFILE_DIR)
$(info Setting environment variable PLEXIL_HOME to $(MAKEFILE_DIR))
endif

export PLEXIL_HOME

<<<<<<< HEAD
include $(PLEXIL_HOME)/makeinclude/standard-defs.make
=======
# Files in git submodules
SUBMODULES := src/third-party/pugixml/src

include makeinclude/standard-defs.make
>>>>>>> 5af6c114

#
# Locations for prerequisites
#

# Have to do it this way because 'command' is a shell builtin; the
# straightforward '$(shell command -v autoreconf)' fails with the message
# 'sh: command: not found'.
AUTORECONF := $(shell echo 'command -v autoreconf' | /bin/sh)

# Primary target
plexil-default: tools

# The whole shooting match
everything: universalExec TestExec IpcAdapter UdpAdapter plexil-compiler plexilscript checker plexilsim pv robosim sample checkpoint

# Just the tools without the examples
tools: universalExec TestExec IpcAdapter UdpAdapter plexil-compiler plexilscript checker plexilsim pv

# Core facilities
essentials: universalExec TestExec IpcAdapter UdpAdapter plexil-compiler plexilscript checker plexilsim

#
# Java targets
#

checker: checker/global-decl-checker.jar

checker/global-decl-checker.jar:
	(cd checker && ant jar)

.PHONY: checker/global-decl-checker.jar

pv: viewers/pv/luv.jar

viewers/pv/luv.jar:
	(cd viewers/pv && ant jar)

.PHONY: viewers/pv/luv.jar

plexil-compiler: jars/PlexilCompiler.jar

jars/PlexilCompiler.jar:
	(cd compilers/plexil && ant install)

plexilscript: jars/plexilscript.jar

jars/plexilscript.jar:
	(cd compilers/plexilscript && ant install)

.PHONY: jars/PlexilCompiler.jar jars/plexilscript.jar

#
# ** TODO ** Documentation
#

# doc: doc/html/index.html

# doc/html/index.html:
# 	$(MAKE) -C doc

#.PHONY: doc/html/index.html

#
# Targets which depend on the Automake targets below
#
checkpoint: utils
	$(MAKE) -C examples/checkpoint

robosim: ipc utils
	$(MAKE) -C examples/robosim

sample: universalExec
	$(MAKE) -C examples/sample-app

#
# Targets under the Automake build system
#
# Dependencies may be too messy to capture here
#

app-framework: lib/libPlexilAppFramework.$(SUFSHARE)

exec-core: lib/libPlexilExec.$(SUFSHARE)

ipc: lib/libipc.a bin/central

IpcUtils: lib/libIpcUtils.$(SUFSHARE)

IpcAdapter: lib/libIpcAdapter.$(SUFSHARE)

Launcher: lib/libLauncher.$(SUFSHARE)

LuvListener: lib/libLuvListener.$(SUFSHARE)

PlanDebugListener: lib/libPlanDebugListener.$(SUFSHARE)

plexilsim: bin/simulator

pugixml: lib/libpugixml.$(SUFSHARE)

sockets: lib/libPlexilSockets.$(SUFSHARE)

TestExec: bin/TestExec

UdpAdapter: lib/libUdpAdapter.$(SUFSHARE)

universalExec: bin/universalExec 

utils: lib/libPlexilUtils.$(SUFSHARE)

value: lib/libPlexilValue.$(SUFSHARE)

bin/central lib/libIpc.a : most
bin/simulator : most
bin/TestExec : most
bin/universalExec : most
lib/libipc.a : most
lib/libIpcAdapter.$(SUFSHARE) : most
lib/libIpcUtils.$(SUFSHARE) : most
lib/libLuvListener.$(SUFSHARE) : most
lib/libLauncher.$(SUFSHARE) : most
lib/libPlanDebugListener.$(SUFSHARE) : most
lib/libPlexilAppFramework.$(SUFSHARE) : most
lib/libPlexilExec.$(SUFSHARE) : most
lib/libPlexilExpr.$(SUFSHARE) : most
lib/libPlexilIntfc.$(SUFSHARE) : most
lib/libPlexilSockets.$(SUFSHARE) : most
lib/libPlexilUtils.$(SUFSHARE) : most
lib/libPlexilValue.$(SUFSHARE) : most
lib/libpugixml.$(SUFSHARE) : most
lib/libUdpAdapter.$(SUFSHARE) : most

most: most-build most-install

most-build: src/Makefile
	$(MAKE) -C src

most-install: most-build src/Makefile
	$(MAKE) -C src install

# At bootstrap time, values of these variables come from makeinclude/standard-defs.make
# If already configured, they should come from src/configure.env
src/Makefile: src/configure $(SUBMODULES)
	cd ./src && ./configure --prefix="$(PREFIX)" --exec-prefix="$(EXEC_PREFIX)" \
 --bindir="$(BINDIR)" --includedir="$(INCLUDEDIR)" --libdir="$(LIBDIR)" \
 CC="$(CC)" CXX="$(CXX)" \
 CPPFLAGS="$(INITIAL_CPPFLAGS)" CFLAGS="$(INITIAL_CFLAGS)" CXXFLAGS="$(INITIAL_CXXFLAGS)" \
 --disable-static --enable-ipc --enable-sas --enable-test-exec --enable-udp

#
# Bootstrapping
#

# Ensure that submodules have been cloned as well
$(SUBMODULES):
	git submodule update --init --recursive

# Must recreate configure if any of the Makefile.am files changes
MAKEFILE_AMS := $(shell find src -name Makefile.am -print)
AUTOMAKE_DIRS := $(dir $(MAKEFILE_AMS))

# Create m4 directory - some older versions of autotools won't do it for us
src/configure: src/configure.ac $(MAKEFILE_AMS)
	(cd ./src && mkdir -p m4 && $(AUTORECONF) -f -i)

#
# Cleaning targets
#

# Overall cleanup
clean:: clean-examples clean-exec-all
	@(cd compilers/plexil && ant $@) > /dev/null 2>&1
	-@$(MAKE) -C compilers/plexil/test $@ > /dev/null 2>&1
	@(cd compilers/plexilscript && ant $@) > /dev/null 2>&1
	@(cd checker && ant $@) > /dev/null 2>&1
	-@test/TestExec-regression-test/cleanup-test-files $@
	@(cd viewers/pv && ant $@) > /dev/null 2>&1

clean-examples:
<<<<<<< HEAD
#	-@$(MAKE) -C examples $@

# Clean up after autotools
distclean squeaky-clean: | clean
	@(cd src && $(RM) */Makefile */Makefile.in)
	@(cd src/apps && $(RM) */Makefile */Makefile.in)
	@(cd src/interfaces && $(RM) */Makefile */Makefile.in)
	@(cd src/third-party/ipc && $(RM) Makefile Makefile.in)
	@(cd src/third-party/pugixml/src && $(RM) Makefile Makefile.in)
	@(cd src && $(RM) Makefile Makefile.in aclocal.m4 \
 compile configure configure~ configure.env config.guess config.guess~ \
 config.log config.status config.sub config.sub~ \
 cppcheck.sh depcomp INSTALL install-sh libtool ltmain.sh missing \
 plexil-config.h plexil-config.h.in plexil-config.h.in~ stamp-h1)
	@(cd src && $(RM) -rf m4 autom4te.cache)
=======
	-@$(MAKE) -C examples/checkpoint clean > /dev/null 2>&1
	-@$(MAKE) -C examples/multi-exec/udp clean > /dev/null 2>&1
	-@$(MAKE) -C examples/robosim clean > /dev/null 2>&1
	-@$(MAKE) -C examples/sample-app clean > /dev/null 2>&1

# Clean just the Exec build directories
clean-exec:
	-@$(MAKE) -C src $@ > /dev/null 2>&1

# Clean up all files generated by configure
clean-exec-configuration: clean-exec
	@for dir in $(AUTOMAKE_DIRS) ; do (cd "$$dir" && $(RM) Makefile) ; done
	@(cd src && $(RM) config.log config.status configure.env plexil-config.h stamp-h1)

# Clean up after autoreconf, automake, libtoolize, etc.
clean-exec-all: clean-exec-configuration
	@for dir in $(AUTOMAKE_DIRS) ; do (cd "$$dir" && $(RM) Makefile.in) ; done
	@(cd src && $(RM) aclocal.m4 compile configure configure~ \
 cppcheck.sh config.guess config.sub depcomp INSTALL install-sh \
 libtool ltmain.sh missing plexil-config.h.in plexil-config.h.in.~)
	@(cd src && $(RM) -r m4 autom4te.cache)

.PHONY: clean clean-examples clean-exec clean-exec-configuration clean-exec-all

# Uninstall all programs and libraries
uninstall:
	@$(RM) $(LIBDIR)/lib* $(BINDIR)/* $(INCLUDEDIR)/*
	@(cd compilers/plexil && ant $@) > /dev/null 2>&1
	@(cd compilers/plexilscript && ant $@) > /dev/null 2>&1

# Restore the source tree to a just-checked-out state
distclean squeaky-clean: clean
	@(cd schema/validator && $(RM) -r .venv)
	@(cd compilers/plexil && ant uninstall) > /dev/null 2>&1
	@(cd compilers/plexilscript && ant uninstall) > /dev/null 2>&1

.PHONY: uninstall distclean squeaky-clean
>>>>>>> 5af6c114

# *** TODO: release target(s) ***

# Convenience targets

# Create an Emacs tags file capturing most relevant file types
#   Note: The indirection forces recreation of TAGS file in
#   MacOS, which is case-insensitive.
#
tags: alltags

ctags: 
	@ find . \( -name "*.cc" -or -name "*.cpp" -or -name "*.hh" -or -name "*.hpp" -or -name Makefile \) | etags -

jtags:
	@ find . \( -name "*.java" \) | etags -

alltags:
	@ find . \( -name "*.cc" -or -name "*.cpp" -or -name "*.hh" -or -name "*.hpp" -or -name "*.java" -or -name "*.xml" -or -name Makefile \) | etags -

<<<<<<< HEAD
.PHONY: app-framework exec-core ipc IpcAdapter IpcUtils 
=======
.PHONY: app-framework exec-core ipc IpcAdapter IpcUtils
>>>>>>> 5af6c114

.PHONY: alltags ctags jtags most most-build most-install plexil-default tags uninstall<|MERGE_RESOLUTION|>--- conflicted
+++ resolved
@@ -1,11 +1,7 @@
 # Top level Makefile for Plexil
 # Presumes GNU make
 
-<<<<<<< HEAD
-# Copyright (c) 2006-2021, Universities Space Research Association (USRA).
-=======
 # Copyright (c) 2006-2022, Universities Space Research Association (USRA).
->>>>>>> 5af6c114
 #  All rights reserved.
 #
 # Redistribution and use in source and binary forms, with or without
@@ -36,13 +32,6 @@
 # N.B.: dir leaves a trailing /
 MAKEFILE_DIR := $(realpath $(join $(dir $(firstword $(MAKEFILE_LIST))),.))
 
-<<<<<<< HEAD
-ifeq ($(PLEXIL_HOME),)
-PLEXIL_HOME := $(MAKEFILE_DIR)
-$(info Setting PLEXIL_HOME to $(PLEXIL_HOME))
-else
-=======
->>>>>>> 5af6c114
 ifneq ($(PLEXIL_HOME),$(MAKEFILE_DIR))
 PLEXIL_HOME := $(MAKEFILE_DIR)
 $(info Setting environment variable PLEXIL_HOME to $(MAKEFILE_DIR))
@@ -50,14 +39,10 @@
 
 export PLEXIL_HOME
 
-<<<<<<< HEAD
-include $(PLEXIL_HOME)/makeinclude/standard-defs.make
-=======
 # Files in git submodules
 SUBMODULES := src/third-party/pugixml/src
 
 include makeinclude/standard-defs.make
->>>>>>> 5af6c114
 
 #
 # Locations for prerequisites
@@ -238,23 +223,6 @@
 	@(cd viewers/pv && ant $@) > /dev/null 2>&1
 
 clean-examples:
-<<<<<<< HEAD
-#	-@$(MAKE) -C examples $@
-
-# Clean up after autotools
-distclean squeaky-clean: | clean
-	@(cd src && $(RM) */Makefile */Makefile.in)
-	@(cd src/apps && $(RM) */Makefile */Makefile.in)
-	@(cd src/interfaces && $(RM) */Makefile */Makefile.in)
-	@(cd src/third-party/ipc && $(RM) Makefile Makefile.in)
-	@(cd src/third-party/pugixml/src && $(RM) Makefile Makefile.in)
-	@(cd src && $(RM) Makefile Makefile.in aclocal.m4 \
- compile configure configure~ configure.env config.guess config.guess~ \
- config.log config.status config.sub config.sub~ \
- cppcheck.sh depcomp INSTALL install-sh libtool ltmain.sh missing \
- plexil-config.h plexil-config.h.in plexil-config.h.in~ stamp-h1)
-	@(cd src && $(RM) -rf m4 autom4te.cache)
-=======
 	-@$(MAKE) -C examples/checkpoint clean > /dev/null 2>&1
 	-@$(MAKE) -C examples/multi-exec/udp clean > /dev/null 2>&1
 	-@$(MAKE) -C examples/robosim clean > /dev/null 2>&1
@@ -292,7 +260,6 @@
 	@(cd compilers/plexilscript && ant uninstall) > /dev/null 2>&1
 
 .PHONY: uninstall distclean squeaky-clean
->>>>>>> 5af6c114
 
 # *** TODO: release target(s) ***
 
@@ -313,10 +280,6 @@
 alltags:
 	@ find . \( -name "*.cc" -or -name "*.cpp" -or -name "*.hh" -or -name "*.hpp" -or -name "*.java" -or -name "*.xml" -or -name Makefile \) | etags -
 
-<<<<<<< HEAD
-.PHONY: app-framework exec-core ipc IpcAdapter IpcUtils 
-=======
 .PHONY: app-framework exec-core ipc IpcAdapter IpcUtils
->>>>>>> 5af6c114
 
 .PHONY: alltags ctags jtags most most-build most-install plexil-default tags uninstall