--- conflicted
+++ resolved
@@ -83,10 +83,7 @@
 
 sample: universalExec
 	$(MAKE) -C examples/sample-app
-<<<<<<< HEAD
-=======
-
->>>>>>> db290544
+
 #
 # Targets under the Automake build system
 #
