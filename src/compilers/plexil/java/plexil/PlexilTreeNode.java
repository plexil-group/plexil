--- conflicted
+++ resolved
@@ -62,14 +62,11 @@
     //
     // Overrides
     //
-<<<<<<< HEAD
-=======
 	public Tree dupNode()
 	{
 		return new PlexilTreeNode(this);
 	}
 
->>>>>>> d53ba82d
     public PlexilTreeNode getChild(int i)
     {
         return (PlexilTreeNode) super.getChild(i);
