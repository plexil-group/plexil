// Copyright (c) 2006-2011, Universities Space Research Association (USRA).
//  All rights reserved.
//
// Redistribution and use in source and binary forms, with or without
// modification, are permitted provided that the following conditions are met:
//     * Redistributions of source code must retain the above copyright
//       notice, this list of conditions and the following disclaimer.
//     * Redistributions in binary form must reproduce the above copyright
//       notice, this list of conditions and the following disclaimer in the
//       documentation and/or other materials provided with the distribution.
//    * Neither the name of the Universities Space Research Association nor the
//       names of its contributors may be used to endorse or promote products
//       derived from this software without specific prior written permission.
//
// THIS SOFTWARE IS PROVIDED BY USRA ``AS IS'' AND ANY EXPRESS OR IMPLIED
// WARRANTIES, INCLUDING, BUT NOT LIMITED TO, THE IMPLIED WARRANTIES OF
// MERCHANTABILITY AND FITNESS FOR A PARTICULAR PURPOSE ARE
// DISCLAIMED. IN NO EVENT SHALL USRA BE LIABLE FOR ANY DIRECT, INDIRECT,
// INCIDENTAL, SPECIAL, EXEMPLARY, OR CONSEQUENTIAL DAMAGES (INCLUDING,
// BUT NOT LIMITED TO, PROCUREMENT OF SUBSTITUTE GOODS OR SERVICES; LOSS
// OF USE, DATA, OR PROFITS; OR BUSINESS INTERRUPTION) HOWEVER CAUSED AND
// ON ANY THEORY OF LIABILITY, WHETHER IN CONTRACT, STRICT LIABILITY, OR
// TORT (INCLUDING NEGLIGENCE OR OTHERWISE) ARISING IN ANY WAY OUT OF THE
// USE OF THIS SOFTWARE, EVEN IF ADVISED OF THE POSSIBILITY OF SUCH DAMAGE.

package plexil;

import org.antlr.runtime.*;
import org.antlr.runtime.tree.*;

import net.n3.nanoxml.*;

public class ActionNode extends PlexilTreeNode
{
    protected String m_nodeId = null;

    //
    // Constructors
    //

    public ActionNode(Token t)
    {
        super(t);
    }

<<<<<<< HEAD
    public String getNodeId()
    {
        return m_nodeId; 
    }

    public void earlyCheckSelf(NodeContext context, CompilerState state)
    {
        // If supplied, get the node ID
        PlexilTreeNode firstChild = this.getChild(0);
        if (firstChild.getType() == PlexilLexer.NCNAME) {
            m_nodeId = firstChild.getText();
            // Check that node ID is locally unique
            if (context.isChildNodeId(m_nodeId)) {
                state.addDiagnostic(firstChild,
                                    "Node ID \"" + m_nodeId + "\" defined more than once in this context",
                                    Severity.ERROR);
                state.addDiagnostic(context.getChildNodeId(m_nodeId),
                                    "Original definition of node ID \"" + m_nodeId + "\" is here",
                                    Severity.NOTE);
            }
            else {
                context.addChildNodeId(firstChild);
            }
        }
        else {
            // Gensym a name but don't log it, since it never appeared in the source
            m_nodeId = context.generateChildNodeName(firstChild.getToken().getText());
        }
    }

    protected void constructXML()
    {
        // Get XML from last child
        PlexilTreeNode child = this.getChild(this.getChildCount() - 1);
        m_xml = child.getXML();
        // Insert Node ID element
        IXMLElement nodeIdElt = new XMLElement("NodeId");
        nodeIdElt.setContent(m_nodeId);
        ((XMLElement) m_xml).insertChild(nodeIdElt, 0);
    }
=======
	public ActionNode(ActionNode n)
	{
		super(n);
		m_nodeId = n.m_nodeId;
	}

    public String getNodeId()
    {
        return m_nodeId; 
    }

	public Tree dupNode()
	{
		return new ActionNode(this);
	}
>>>>>>> d53ba82d

    public void earlyCheckSelf(NodeContext context, CompilerState state)
    {
        // If supplied, get the node ID
        PlexilTreeNode firstChild = this.getChild(0);
        if (firstChild.getType() == PlexilLexer.NCNAME) {
            m_nodeId = firstChild.getText();
            // Check that node ID is locally unique
            if (context.isChildNodeId(m_nodeId)) {
                state.addDiagnostic(firstChild,
                                    "Node ID \"" + m_nodeId + "\" defined more than once in this context",
                                    Severity.ERROR);
                state.addDiagnostic(context.getChildNodeId(m_nodeId),
                                    "Original definition of node ID \"" + m_nodeId + "\" is here",
                                    Severity.NOTE);
            }
            else {
                context.addChildNodeId(firstChild);
            }
        }
        else {
            // Gensym a name but don't log it, since it never appeared in the source
            m_nodeId = context.generateChildNodeName(firstChild.getToken().getText());
        }
    }

    protected void constructXML()
    {
        // Get XML from last child
        PlexilTreeNode child = this.getChild(this.getChildCount() - 1);
        m_xml = child.getXML();
        // Insert Node ID element
        IXMLElement nodeIdElt = new XMLElement("NodeId");
        nodeIdElt.setContent(m_nodeId);
        ((XMLElement) m_xml).insertChild(nodeIdElt, 0);
    }

}
<|MERGE_RESOLUTION|>--- conflicted
+++ resolved
@@ -43,48 +43,6 @@
         super(t);
     }
 
-<<<<<<< HEAD
-    public String getNodeId()
-    {
-        return m_nodeId; 
-    }
-
-    public void earlyCheckSelf(NodeContext context, CompilerState state)
-    {
-        // If supplied, get the node ID
-        PlexilTreeNode firstChild = this.getChild(0);
-        if (firstChild.getType() == PlexilLexer.NCNAME) {
-            m_nodeId = firstChild.getText();
-            // Check that node ID is locally unique
-            if (context.isChildNodeId(m_nodeId)) {
-                state.addDiagnostic(firstChild,
-                                    "Node ID \"" + m_nodeId + "\" defined more than once in this context",
-                                    Severity.ERROR);
-                state.addDiagnostic(context.getChildNodeId(m_nodeId),
-                                    "Original definition of node ID \"" + m_nodeId + "\" is here",
-                                    Severity.NOTE);
-            }
-            else {
-                context.addChildNodeId(firstChild);
-            }
-        }
-        else {
-            // Gensym a name but don't log it, since it never appeared in the source
-            m_nodeId = context.generateChildNodeName(firstChild.getToken().getText());
-        }
-    }
-
-    protected void constructXML()
-    {
-        // Get XML from last child
-        PlexilTreeNode child = this.getChild(this.getChildCount() - 1);
-        m_xml = child.getXML();
-        // Insert Node ID element
-        IXMLElement nodeIdElt = new XMLElement("NodeId");
-        nodeIdElt.setContent(m_nodeId);
-        ((XMLElement) m_xml).insertChild(nodeIdElt, 0);
-    }
-=======
 	public ActionNode(ActionNode n)
 	{
 		super(n);
@@ -100,7 +58,6 @@
 	{
 		return new ActionNode(this);
 	}
->>>>>>> d53ba82d
 
     public void earlyCheckSelf(NodeContext context, CompilerState state)
     {
