// Copyright (c) 2006-2011, Universities Space Research Association (USRA).
//  All rights reserved.
//
// Redistribution and use in source and binary forms, with or without
// modification, are permitted provided that the following conditions are met:
//     * Redistributions of source code must retain the above copyright
//       notice, this list of conditions and the following disclaimer.
//     * Redistributions in binary form must reproduce the above copyright
//       notice, this list of conditions and the following disclaimer in the
//       documentation and/or other materials provided with the distribution.
//    * Neither the name of the Universities Space Research Association nor the
//       names of its contributors may be used to endorse or promote products
//       derived from this software without specific prior written permission.
//
// THIS SOFTWARE IS PROVIDED BY USRA ``AS IS'' AND ANY EXPRESS OR IMPLIED
// WARRANTIES, INCLUDING, BUT NOT LIMITED TO, THE IMPLIED WARRANTIES OF
// MERCHANTABILITY AND FITNESS FOR A PARTICULAR PURPOSE ARE
// DISCLAIMED. IN NO EVENT SHALL USRA BE LIABLE FOR ANY DIRECT, INDIRECT,
// INCIDENTAL, SPECIAL, EXEMPLARY, OR CONSEQUENTIAL DAMAGES (INCLUDING,
// BUT NOT LIMITED TO, PROCUREMENT OF SUBSTITUTE GOODS OR SERVICES; LOSS
// OF USE, DATA, OR PROFITS; OR BUSINESS INTERRUPTION) HOWEVER CAUSED AND
// ON ANY THEORY OF LIABILITY, WHETHER IN CONTRACT, STRICT LIABILITY, OR
// TORT (INCLUDING NEGLIGENCE OR OTHERWISE) ARISING IN ANY WAY OUT OF THE
// USE OF THIS SOFTWARE, EVEN IF ADVISED OF THE POSSIBILITY OF SUCH DAMAGE.

package plexil;

import java.util.Vector;

import org.antlr.runtime.*;
import org.antlr.runtime.tree.*;

import net.n3.nanoxml.*;

public class ReturnSpecNode extends PlexilTreeNode
{
    private Vector<VariableName> m_returnSpecs = new Vector<VariableName>();

    public ReturnSpecNode(Token t)
    {
        super(t);
    }
<<<<<<< HEAD

    public Vector<VariableName> getReturnVector() { return m_returnSpecs; }

    public void earlyCheck(NodeContext context, CompilerState state)
    {
        for (int retnIdx = 0; retnIdx < this.getChildCount(); retnIdx++) {
            PlexilTreeNode retn = this.getChild(retnIdx);
            String nam = "_return_" + retnIdx;
            if (retn.getType() == PlexilLexer.ARRAY_TYPE) {
                String typeName = retn.getChild(0).getText();
                PlexilTreeNode sizeSpec = retn.getChild(1);
                int arySize = LiteralNode.parseIntegerValue(sizeSpec.getText());
                if (arySize < 0) {
                    state.addDiagnostic(sizeSpec,
                                        "Array size may not be negative",
                                        Severity.ERROR);
                    arySize = 0; // to support further checking
                }
                m_returnSpecs.add(new VariableName(retn,
                                                   nam,
                                                   PlexilDataType.findByName(typeName).arrayType(),
                                                   sizeSpec.getText(),
                                                   null));
            }
            else {
                String typeName = retn.getToken().getText();
                m_returnSpecs.add(new VariableName(retn,
                                                   nam,
                                                   PlexilDataType.findByName(typeName)));
            }
        }
    }

    public void constructReturnXML(IXMLElement parent)
    {
        for (VariableName vn : m_returnSpecs)
            parent.addChild(vn.makeGlobalDeclarationElement("Return"));
    }
=======

	public ReturnSpecNode(ReturnSpecNode n)
	{
		super(n);
		m_returnSpecs = n.m_returnSpecs;
	}

	public Tree dupNode()
	{
		return new ReturnSpecNode(this);
	}
>>>>>>> d53ba82d

    public Vector<VariableName> getReturnVector() { return m_returnSpecs; }

    public void earlyCheck(NodeContext context, CompilerState state)
    {
        for (int retnIdx = 0; retnIdx < this.getChildCount(); retnIdx++) {
            PlexilTreeNode retn = this.getChild(retnIdx);
            String nam = "_return_" + retnIdx;
            if (retn.getType() == PlexilLexer.ARRAY_TYPE) {
                String typeName = retn.getChild(0).getText();
                PlexilTreeNode sizeSpec = retn.getChild(1);
                int arySize = LiteralNode.parseIntegerValue(sizeSpec.getText());
                if (arySize < 0) {
                    state.addDiagnostic(sizeSpec,
                                        "Array size may not be negative",
                                        Severity.ERROR);
                    arySize = 0; // to support further checking
                }
                m_returnSpecs.add(new VariableName(retn,
                                                   nam,
                                                   PlexilDataType.findByName(typeName).arrayType(),
                                                   sizeSpec.getText(),
                                                   null));
            }
            else {
                String typeName = retn.getToken().getText();
                m_returnSpecs.add(new VariableName(retn,
                                                   nam,
                                                   PlexilDataType.findByName(typeName)));
            }
        }
    }

    public void constructReturnXML(IXMLElement parent)
    {
        for (VariableName vn : m_returnSpecs)
            parent.addChild(vn.makeGlobalDeclarationElement("Return"));
    }

}<|MERGE_RESOLUTION|>--- conflicted
+++ resolved
@@ -40,46 +40,6 @@
     {
         super(t);
     }
-<<<<<<< HEAD
-
-    public Vector<VariableName> getReturnVector() { return m_returnSpecs; }
-
-    public void earlyCheck(NodeContext context, CompilerState state)
-    {
-        for (int retnIdx = 0; retnIdx < this.getChildCount(); retnIdx++) {
-            PlexilTreeNode retn = this.getChild(retnIdx);
-            String nam = "_return_" + retnIdx;
-            if (retn.getType() == PlexilLexer.ARRAY_TYPE) {
-                String typeName = retn.getChild(0).getText();
-                PlexilTreeNode sizeSpec = retn.getChild(1);
-                int arySize = LiteralNode.parseIntegerValue(sizeSpec.getText());
-                if (arySize < 0) {
-                    state.addDiagnostic(sizeSpec,
-                                        "Array size may not be negative",
-                                        Severity.ERROR);
-                    arySize = 0; // to support further checking
-                }
-                m_returnSpecs.add(new VariableName(retn,
-                                                   nam,
-                                                   PlexilDataType.findByName(typeName).arrayType(),
-                                                   sizeSpec.getText(),
-                                                   null));
-            }
-            else {
-                String typeName = retn.getToken().getText();
-                m_returnSpecs.add(new VariableName(retn,
-                                                   nam,
-                                                   PlexilDataType.findByName(typeName)));
-            }
-        }
-    }
-
-    public void constructReturnXML(IXMLElement parent)
-    {
-        for (VariableName vn : m_returnSpecs)
-            parent.addChild(vn.makeGlobalDeclarationElement("Return"));
-    }
-=======
 
 	public ReturnSpecNode(ReturnSpecNode n)
 	{
@@ -91,7 +51,6 @@
 	{
 		return new ReturnSpecNode(this);
 	}
->>>>>>> d53ba82d
 
     public Vector<VariableName> getReturnVector() { return m_returnSpecs; }
 
