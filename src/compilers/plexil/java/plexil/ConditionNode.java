--- conflicted
+++ resolved
@@ -38,8 +38,6 @@
         super(t);
     }
 
-<<<<<<< HEAD
-=======
     public ConditionNode(ConditionNode n)
     {
         super(n);
@@ -50,7 +48,6 @@
 		return new ConditionNode(this);
 	}
 
->>>>>>> d53ba82d
     public void checkSelf(NodeContext context, CompilerState myState)
     {
         ExpressionNode exp = (ExpressionNode) this.getChild(0);
