// Copyright (c) 2006-2011, Universities Space Research Association (USRA).
//  All rights reserved.
//
// Redistribution and use in source and binary forms, with or without
// modification, are permitted provided that the following conditions are met:
//     * Redistributions of source code must retain the above copyright
//       notice, this list of conditions and the following disclaimer.
//     * Redistributions in binary form must reproduce the above copyright
//       notice, this list of conditions and the following disclaimer in the
//       documentation and/or other materials provided with the distribution.
//    * Neither the name of the Universities Space Research Association nor the
//       names of its contributors may be used to endorse or promote products
//       derived from this software without specific prior written permission.
//
// THIS SOFTWARE IS PROVIDED BY USRA ``AS IS'' AND ANY EXPRESS OR IMPLIED
// WARRANTIES, INCLUDING, BUT NOT LIMITED TO, THE IMPLIED WARRANTIES OF
// MERCHANTABILITY AND FITNESS FOR A PARTICULAR PURPOSE ARE
// DISCLAIMED. IN NO EVENT SHALL USRA BE LIABLE FOR ANY DIRECT, INDIRECT,
// INCIDENTAL, SPECIAL, EXEMPLARY, OR CONSEQUENTIAL DAMAGES (INCLUDING,
// BUT NOT LIMITED TO, PROCUREMENT OF SUBSTITUTE GOODS OR SERVICES; LOSS
// OF USE, DATA, OR PROFITS; OR BUSINESS INTERRUPTION) HOWEVER CAUSED AND
// ON ANY THEORY OF LIABILITY, WHETHER IN CONTRACT, STRICT LIABILITY, OR
// TORT (INCLUDING NEGLIGENCE OR OTHERWISE) ARISING IN ANY WAY OUT OF THE
// USE OF THIS SOFTWARE, EVEN IF ADVISED OF THE POSSIBILITY OF SUCH DAMAGE.

package plexil;

import java.util.Vector;

import org.antlr.runtime.*;
import org.antlr.runtime.tree.*;

import net.n3.nanoxml.*;

public class LookupDeclarationNode extends PlexilTreeNode
{
    public LookupDeclarationNode(Token t)
    {
        super(t);
    }

<<<<<<< HEAD
=======
    public LookupDeclarationNode(LookupDeclarationNode n)
    {
        super(n);
    }

	public Tree dupNode()
	{
		return new LookupDeclarationNode(this);
	}

>>>>>>> d53ba82d
    // structure is:
    // ^(LOOKUP_KYWD NCNAME returnsSpec paramsSpec?)

    public void earlyCheck(NodeContext context, CompilerState state)
    {
        // check that name is not already defined
        String lookupName = this.getChild(0).getText();
        if (GlobalContext.getGlobalContext().isCommandName(lookupName)) {
            // Report duplicate definition
            state.addDiagnostic(this.getChild(0),
                                "Lookup \"" + lookupName + "\" is already defined",
                                Severity.ERROR);
        }

        // Parse return spec
        ReturnSpecNode returnAST = (ReturnSpecNode) this.getChild(1);
        returnAST.earlyCheck(context, state); // for effect
        Vector<VariableName> returnSpecs = returnAST.getReturnVector();

        // Parse parameter list, if supplied
        Vector<VariableName> parmSpecs = null;
        ParameterSpecNode parmAST = (ParameterSpecNode) this.getChild(2);
        if (parmAST != null) {
            parmAST.earlyCheck(context, state); // for effect
            parmSpecs = parmAST.getParameterVector();
<<<<<<< HEAD
            for (VariableName vn : parmSpecs) {
                if (vn instanceof InterfaceVariableName) {
                    state.addDiagnostic(vn.getDeclaration(),
                                        (vn.isAssignable() ? "InOut" : "In")
                                        + " declaration is illegal in lookup parameter declarations",
                                        Severity.ERROR);
                }
            }
=======
			if (parmSpecs != null) {
				for (VariableName vn : parmSpecs) {
					if (vn instanceof InterfaceVariableName) {
						state.addDiagnostic(vn.getDeclaration(),
											(vn.isAssignable() ? "InOut" : "In")
											+ " declaration is illegal in lookup parameter declarations",
											Severity.ERROR);
					}
				}
			}
>>>>>>> d53ba82d
        }

        // Define in global environment
        GlobalContext.getGlobalContext().addLookupName(this, lookupName, parmSpecs, returnSpecs);
    }

    public void constructXML()
    {

        super.constructXML();

        // add name
        PlexilTreeNode nameTree = this.getChild(0);
        IXMLElement nameXML = new XMLElement("Name");
        nameXML.setContent(nameTree.getText());
        m_xml.addChild(nameXML);

        // Add return spec
        ((ReturnSpecNode) this.getChild(1)).constructReturnXML(m_xml);

        // Add parameter spec(s) if provided
        // Skip it if any of the parameters is an Any or wildcard,
        // as there's no legal way to represent them in Plexil XML
        ParameterSpecNode parametersSpec = (ParameterSpecNode) this.getChild(2);
        if (parametersSpec != null && !parametersSpec.containsAnyType()) 
            parametersSpec.constructParameterXML(m_xml);
    }

    public String getXMLElementName() { return "StateDeclaration"; }

}<|MERGE_RESOLUTION|>--- conflicted
+++ resolved
@@ -39,8 +39,6 @@
         super(t);
     }
 
-<<<<<<< HEAD
-=======
     public LookupDeclarationNode(LookupDeclarationNode n)
     {
         super(n);
@@ -51,7 +49,6 @@
 		return new LookupDeclarationNode(this);
 	}
 
->>>>>>> d53ba82d
     // structure is:
     // ^(LOOKUP_KYWD NCNAME returnsSpec paramsSpec?)
 
@@ -77,16 +74,6 @@
         if (parmAST != null) {
             parmAST.earlyCheck(context, state); // for effect
             parmSpecs = parmAST.getParameterVector();
-<<<<<<< HEAD
-            for (VariableName vn : parmSpecs) {
-                if (vn instanceof InterfaceVariableName) {
-                    state.addDiagnostic(vn.getDeclaration(),
-                                        (vn.isAssignable() ? "InOut" : "In")
-                                        + " declaration is illegal in lookup parameter declarations",
-                                        Severity.ERROR);
-                }
-            }
-=======
 			if (parmSpecs != null) {
 				for (VariableName vn : parmSpecs) {
 					if (vn instanceof InterfaceVariableName) {
@@ -97,7 +84,6 @@
 					}
 				}
 			}
->>>>>>> d53ba82d
         }
 
         // Define in global environment
