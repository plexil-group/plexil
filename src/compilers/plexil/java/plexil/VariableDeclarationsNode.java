--- conflicted
+++ resolved
@@ -39,8 +39,6 @@
     {
         super(new CommonToken(ttype, "VARIABLE_DECLARATIONS"));
     }
-<<<<<<< HEAD
-=======
 
 	public VariableDeclarationsNode(VariableDeclarationsNode n)
 	{
@@ -51,6 +49,5 @@
 	{
 		return new VariableDeclarationsNode(this);
 	}
->>>>>>> d53ba82d
 
 }