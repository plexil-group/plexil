--- conflicted
+++ resolved
@@ -37,31 +37,6 @@
         super(new CommonToken(ttype, "PLEXIL"));
     }
 
-<<<<<<< HEAD
-    /**
-     * @brief Construct the XML representing this part of the parse tree, and store it in m_xml.
-     */
-    protected void constructXML()
-    {
-        super.constructXML();
-        for (int i = 0; i < this.getChildCount(); i++) {
-            // Allow for declarations to return null.
-            IXMLElement childXML = this.getChild(i).getXML();
-            if (childXML != null)
-                m_xml.addChild(childXML);
-        }
-    }
-
-    /**
-     * @brief Get the string to use for the XML element's name.
-     * @return A non-null String.
-     * @note This is a base method. Derived classes should override it as required.
-     */
-    protected String getXMLElementName()
-    {
-        return "PlexilPlan";
-    }
-=======
 	public PlexilPlanNode(PlexilPlanNode n)
 	{
 		super(n);
@@ -71,7 +46,6 @@
 	{
 		return new PlexilPlanNode(this);
 	}
->>>>>>> d53ba82d
 
     /**
      * @brief Construct the XML representing this part of the parse tree, and store it in m_xml.
