--- conflicted
+++ resolved
@@ -42,69 +42,6 @@
         super(t);
     }
 
-<<<<<<< HEAD
-    /**
-     * @brief Get the containing name binding context for this branch of the parse tree.
-     * @return A NodeContext instance, or the global context.
-     */
-    public NodeContext getContext()
-    {
-        return m_context;
-    }
-
-	// structure is:
-	// ^(ON_COMMAND_KYWD expression paramsSpec? action)
-
-	public void earlyCheck(NodeContext parentContext, CompilerState state)
-	{
-		// Check command name expression
-		getChild(0).earlyCheck(parentContext, state);
-
-        // get node ID
-        String nodeId = null;
-        PlexilTreeNode parent = this.getParent();
-        if (parent != null && parent instanceof ActionNode) {
-            nodeId = ((ActionNode) parent).getNodeId();
-        }
-        else {
-            // should never happen
-            state.addDiagnostic(this,
-                                "Internal error: OnCommandNode instance has no parent ActionNode",
-                                Severity.FATAL);
-        }
-
-		// Construct a context
-		// Generated context name includes the command name
-		m_context = new NodeContext(parentContext, nodeId + "_ON_COMMAND");
-
-        // Parse parameter list, if supplied
-        ParameterSpecNode parmAST = getParameters();
-        if (parmAST != null) {
-            parmAST.earlyCheck(m_context, state); // for effect
-            Vector<VariableName> parmSpecs = parmAST.getParameterVector();
-            if (parmSpecs != null) {
-                for (VariableName vn : parmSpecs) {
-					// Check that it is not an interface variable
-					if (!vn.isLocal()) {
-						state.addDiagnostic(vn.getDeclaration(),
-											"Parameter \"" + vn.getName() + "\" to OnCommand was declared " +
-											(vn.isAssignable() ? "InOut" : "In"),
-											Severity.ERROR);
-					}
-					// add to context
-					// TODO: added checks (e.g. duplicate names)?
-					m_context.addVariable(vn);
-				}
-			}
-		}
-
-		// Check body with parameter variables defined
-		getBody().earlyCheck(m_context, state);
-	}
-
-	public void check(NodeContext parentContext, CompilerState state)
-	{
-=======
     public OnCommandNode(OnCommandNode n)
     {
         super(n);
@@ -177,7 +114,6 @@
 
 	public void check(NodeContext parentContext, CompilerState state)
 	{
->>>>>>> d53ba82d
 		checkSelf(parentContext, state);
 		getChild(0).check(parentContext, state); // name expression
 		// Check parameter list
