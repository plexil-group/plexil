#! /usr/bin/perl

# Copyright (c) 2006-2008, Universities Space Research Association (USRA).
# All rights reserved.
#
# Redistribution and use in source and binary forms, with or without
# modification, are permitted provided that the following conditions are met:
#     * Redistributions of source code must retain the above copyright
#       notice, this list of conditions and the following disclaimer.
#     * Redistributions in binary form must reproduce the above copyright
#       notice, this list of conditions and the following disclaimer in the
#       documentation and/or other materials provided with the distribution.
#     * Neither the name of the Universities Space Research Association nor the
#       names of its contributors may be used to endorse or promote products
#       derived from this software without specific prior written permission.
#
# THIS SOFTWARE IS PROVIDED BY USRA ``AS IS'' AND ANY EXPRESS OR IMPLIED
# WARRANTIES, INCLUDING, BUT NOT LIMITED TO, THE IMPLIED WARRANTIES OF
# MERCHANTABILITY AND FITNESS FOR A PARTICULAR PURPOSE ARE
# DISCLAIMED. IN NO EVENT SHALL USRA BE LIABLE FOR ANY DIRECT, INDIRECT,
# INCIDENTAL, SPECIAL, EXEMPLARY, OR CONSEQUENTIAL DAMAGES (INCLUDING,
# BUT NOT LIMITED TO, PROCUREMENT OF SUBSTITUTE GOODS OR SERVICES; LOSS
# OF USE, DATA, OR PROFITS; OR BUSINESS INTERRUPTION) HOWEVER CAUSED AND
# ON ANY THEORY OF LIABILITY, WHETHER IN CONTRACT, STRICT LIABILITY, OR
# TORT (INCLUDING NEGLIGENCE OR OTHERWISE) ARISING IN ANY WAY OUT OF THE
# USE OF THIS SOFTWARE, EVEN IF ADVISED OF THE POSSIBILITY OF SUCH DAMAGE.


$fileout = 'RegressionResults';
$file1 = @ARGV[0];
$file2 = @ARGV[1];

open(DIF, ">>$fileout");	# Open for output
$testName = $file1;
$testName =~ s/output\/RUN_(.*)_(.*)\.out/$1 + $2/;


# this is for comparing .out with .valid
# only if a .valid file is passed in
if ($file2){     

open (F1, $file1);
open (F2, $file2);
open(FE, STDERR);
@lines1 = <F1>;
@lines2 = <F2>;
$n = 0;
$m = 0;
foreach $temp (@lines2){
  $line1 = @lines1[$n];
  $line1 =~ s/(id_)[0-9]{2,4}/\1/g;
  $temp =~ s/(id_)[0-9]{2,4}/\1/g;
 if ($line1 ne $temp){   
      if ($m == 0){
          print DIF "\n";
          print DIF "**** TEST FAILED: ", $testName; 
          print "\nTEST FAILED:  ", $testName;
          print "***\n  ------ .out file differs from .valid file\n";
      }
      $m++;
      print DIF "\nLine: ", $n;
      print DIF "\n";
      print DIF ".out:   ", $line1; 
      print DIF ".valid: ", $temp;  
      print DIF "\n";
 
  }  
$n++  
}
if ($n == 0){
          print DIF "\n";
          print DIF "\n**** TEST FAILED: ", $testName; 
          print DIF "***\n  ------ No .output file was provided\n";
          print "\nTEST FAILED:  ", $testName, "\n";
          print "  ------ No .output file was provided\n";
}elsif ($m == 0){
   print DIF "\nTEST PASSED: ", $testName, "\n"; 
}
close(F2);

}else{
# Check for success of root node
# for files where this enough to show success
    open (F1, $file1);
    
    @lines1 = <F1>;
    $n = 0;
    $k = 0;
    foreach $line1 (@lines1){
        if ($line1 =~ m/Added plan:/){
            if (@lines1[$n+1] =~ m/^(.*)\{$/){
                $rootNode = $1;
                $count = @lines1;
                for ($i = $count-1; $i > 0; $i--){
                    if(@lines1[$i] =~ m/PlexilExec:printPlan/){
                         $k = 1;
                        if (@lines1[$i+1] =~ m/^$rootNode\{$/){
<<<<<<< HEAD
                            if (@lines1[$i+3] =~ m/^ Outcome: \(id_[0-9]{2,4}\[au\]\((.*)\):  outcome/){
=======
                            if (@lines1[$i+3] =~ m/^ Outcome: $rootNode \(id_[0-9]{2,4}\[au\]\((.*)\): outcome/){
>>>>>>> d53ba82d
							  $outcome = $1;
                                if ($outcome eq "SUCCESS"){
                                    print DIF "\nTEST PASSED: ", $testName, "\n";
                                    $i = 0;
                                }else{
                                    print DIF "\n";
                                    print DIF "\n*** TEST FAILED:  ", $testName, " ***\n  ------- root node outcome = ", $outcome, "\n";
                                    print "\nTEST FAILED:  ", $testName, "\n  ------- root node outcome = ", $outcome, "\n";
                                    $i = 0;
                                }
                            }else{
                                print DIF "\n";
                                print DIF "*** TEST FAILED:  ", $testName, " ***\n  ------- root node outcome != SUCCESS\n";
                                print "\nTEST FAILED:  ", $testName, "\n  ------- root node outcome != SUCCESS\n";
                                $i = 0;
                            }
                        }
                    }
                }       
            } 
        }
        $n++;
    }
    if ($k == 0){
      print DIF "\n";
      print DIF "*** TEST FAILED:  ", $testName, " ***\n  ------- ERROR in test execution\n";
      print "\nTEST FAILED:  ", $testName, "\n  ------- ERROR in test execution\n";
   }
 }

#this doesn't work (tempName) with libraries yet
$fileErrs = 'tempRegressionResults';
open (F3, $fileErrs);
my $i = 0;
@lines3 = <F3>;
foreach $line3 (@lines3){
    $i++;
   if ($line3 =~ s/^RUN_exec-test-runner_g_rt\.-s\.(.*?)\.xml\.-p\.(.*?)\.xml.*/$2 + $1/)
   {
      chomp($tempName = $line3);
      if ($tempName eq $testName){    
         $line3 = @lines3[$i++];
         while ($line3 && !($line3 =~ m/^RUN_exec-test-runner_g_rt\.-s\.(.*?)\.xml\.-p\.(.*?)\.xml.*/)){
            print DIF $line3;
               $line3 = @lines3[$i++];
          }
       }
  }
}

close(F1);
close(F2);
close(DIF);<|MERGE_RESOLUTION|>--- conflicted
+++ resolved
@@ -95,11 +95,7 @@
                     if(@lines1[$i] =~ m/PlexilExec:printPlan/){
                          $k = 1;
                         if (@lines1[$i+1] =~ m/^$rootNode\{$/){
-<<<<<<< HEAD
-                            if (@lines1[$i+3] =~ m/^ Outcome: \(id_[0-9]{2,4}\[au\]\((.*)\):  outcome/){
-=======
                             if (@lines1[$i+3] =~ m/^ Outcome: $rootNode \(id_[0-9]{2,4}\[au\]\((.*)\): outcome/){
->>>>>>> d53ba82d
 							  $outcome = $1;
                                 if ($outcome eq "SUCCESS"){
                                     print DIF "\nTEST PASSED: ", $testName, "\n";
