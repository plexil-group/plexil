// Copyright (c) 2006-2022, Universities Space Research Association (USRA).
//  All rights reserved.
//
// Redistribution and use in source and binary forms, with or without
// modification, are permitted provided that the following conditions are met:
//     * Redistributions of source code must retain the above copyright
//       notice, this list of conditions and the following disclaimer.
//     * Redistributions in binary form must reproduce the above copyright
//       notice, this list of conditions and the following disclaimer in the
//       documentation and/or other materials provided with the distribution.
//     * Neither the name of the Universities Space Research Association nor the
//       names of its contributors may be used to endorse or promote products
//       derived from this software without specific prior written permission.
//
// THIS SOFTWARE IS PROVIDED BY USRA ``AS IS'' AND ANY EXPRESS OR IMPLIED
// WARRANTIES, INCLUDING, BUT NOT LIMITED TO, THE IMPLIED WARRANTIES OF
// MERCHANTABILITY AND FITNESS FOR A PARTICULAR PURPOSE ARE
// DISCLAIMED. IN NO EVENT SHALL USRA BE LIABLE FOR ANY DIRECT, INDIRECT,
// INCIDENTAL, SPECIAL, EXEMPLARY, OR CONSEQUENTIAL DAMAGES (INCLUDING,
// BUT NOT LIMITED TO, PROCUREMENT OF SUBSTITUTE GOODS OR SERVICES; LOSS
// OF USE, DATA, OR PROFITS; OR BUSINESS INTERRUPTION) HOWEVER CAUSED AND
// ON ANY THEORY OF LIABILITY, WHETHER IN CONTRACT, STRICT LIABILITY, OR
// TORT (INCLUDING NEGLIGENCE OR OTHERWISE) ARISING IN ANY WAY OUT OF THE
// USE OF THIS SOFTWARE, EVEN IF ADVISED OF THE POSSIBILITY OF SUCH DAMAGE.

//
// PLEXIL timebase implmentation based on timer_create
// Provided on Linux and several BSDs
//

// N.B. This file is included into Timebase.cc.

#include "timespec-utils.hh"

#include <csignal>
#include <ctime>

namespace PLEXIL
{

  //! \class PosixTimebase
  //! \brief An implementation of Timebase for platforms which
  //!        implement the POSIX advanced timer feature.
  //! \see Timebase
  class PosixTimebase : public Timebase
  {
  public:

    //! \brief Primary constructor.
    //! \param fn The function called at timer wakeup.
    //! \param arg The parameter passed to the timer wakeup function.
    PosixTimebase(WakeupFn const &fn)
      : Timebase(fn),
        m_timer()
    {
      debugMsg("PosixTimebase", " constructor");
    }

    //! \brief Virtual destructor.
    virtual ~PosixTimebase() = default;

    //
    // Timebase class public API
    //

    virtual double getTime() const
    {
      return getPosixTime();
    }

    virtual void setTickInterval(uint32_t intvl)
    {
      checkInterfaceError(!m_started,
                          "PosixTimebase: setTickInterval() called while running");
      m_interval_usec = intvl;
    }

    virtual uint32_t getTickInterval() const
    {
      return m_interval_usec;
    }

    virtual void start()
    {
      if (m_started) {
        debugMsg("PosixTimebase:start", " already running, ignored");
        return;
      }

      m_started = true;
      debugMsg("PosixTimebase:start", " entered");

      // Construct the timer
      struct sigevent event;
      event.sigev_notify = SIGEV_THREAD;
      event.sigev_value.sival_ptr = static_cast<void *>(this);
      event.sigev_notify_function = reinterpret_cast<void(*)(union sigval)>(&timebaseWakeup);
      event.sigev_notify_attributes = nullptr;

      checkInterfaceError(!timer_create(CLOCK_REALTIME,
                                        &event,
                                        &m_timer),
                          "PosixTimebase: timer_create failed, errno = "
                          << errno << ":\n " << strerror(errno));

      if (!m_interval_usec) {
        debugMsg("PosixTimebase:start", " deadline mode");
        return;
      }

      // Start a repeating timer
      struct itimerspec tymrSpec = {{0, 0}, {0, 0}};

      // Calculate repeat interval in nanosec.
      uint64_t nanos = 1000 * m_interval_usec;
      tymrSpec.it_interval.tv_sec  = nanos / NSEC_PER_SEC; // better be *integer* divide!
      tymrSpec.it_interval.tv_nsec = nanos % NSEC_PER_SEC;
      // Set initial interval to the same
      tymrSpec.it_value = tymrSpec.it_interval;

      debugMsg("PosixTimebase:start",
               "Setting initial interval to "
               << std::fixed << std::setprecision(6) << timespecToDouble(tymrSpec.it_value)
               << ", repeat interval " << timespecToDouble(tymrSpec.it_interval));

      // Set the timer
      checkInterfaceError(!timer_settime(m_timer,
                                         0, // flags
                                         &tymrSpec,
                                         nullptr),
                          "PosixTimebase::start: timer_settime failed, errno = "
                          << errno << ":\n " << strerror(errno));

      debugMsg("PosixTimebase:start", " tick mode");
    }

    virtual void stop()
    {
      if (!m_started) {
        debugMsg("PosixTimebase:stop", " not running, ignored");
        return;
      }

      debugMsg("PosixTimebase:stop", " entered");

      // Whether tick or deadline, disable the timer
      struct itimerspec tymrSpec = {{0, 0}, {0, 0}};
      if (timer_settime(m_timer,
<<<<<<< HEAD
			0, // flags
			&tymrSpec,
			nullptr)) {
=======
                        0, // flags
                        &tymrSpec,
                        nullptr)) {
>>>>>>> 5af6c114
        warn("PosixTimebase::stop: timer_settime failed, errno = "
             << errno << ":\n " << strerror(errno));
      }

      if (timer_delete(m_timer)) {
        warn("PosixTimebase:stop: timer_delete failed, errno = "
             << errno << ":\n " << strerror(errno));
      }
      debugMsg("PosixTimebase:stop", " complete");
    }

    virtual void setTimer(double d)
    {
      if (m_interval_usec) {
        debugMsg("PosixTimebase:setTimer", " tick mode, ignoring");
        return;
      }

      debugMsg("PosixTimebase:setTimer", 
               " deadline " << std::fixed << std::setprecision(6) << d);

      // Get the wakeup time into the format timer_settime wants.
      struct itimerspec tymrSpec = {{0, 0}, {0, 0}};
      tymrSpec.it_value = doubleToTimespec(d);
      
      // Get the current time
      struct timespec now;
      checkInterfaceError(!clock_gettime(CLOCK_REALTIME, &now),
                          "PosixTimebase:setTimer: clock_gettime failed, errno = " << errno
                          << ":\n " << strerror(errno));

      // Have we missed the deadline already?
      if (tymrSpec.it_value < now) {
        // Already past the scheduled time
        debugMsg("PosixTimebase:setTimer",
                 " new value " << std::fixed << std::setprecision(6) << d
                 << " is in past, calling wakeup function now");
        m_nextWakeup = 0;
        m_wakeupFn();
        return;
      }

      // Set the timer for the deadline
      checkInterfaceError(!timer_settime(m_timer,
                                         TIMER_ABSTIME, // flags
                                         &tymrSpec,
                                         nullptr),
                          "PosixTimebase::setTimer: timer_settime failed, errno = "
                          << errno << ":\n " << strerror(errno));

      // Truth in advertising
      m_nextWakeup = timespecToDouble(tymrSpec.it_value);
      debugMsg("PosixTimebase:setTimer",
               " deadline set to "
               << std::fixed << std::setprecision(6) << m_nextWakeup);
    }

  private:

    //
    // Member variables
    //

    timer_t  m_timer;  //!< The timer.
  };

  void registerPosixTimebase()
  {
    REGISTER_TIMEBASE(PosixTimebase, "Posix", 1000);
  }

} // namespace PLEXIL
<|MERGE_RESOLUTION|>--- conflicted
+++ resolved
@@ -146,15 +146,9 @@
       // Whether tick or deadline, disable the timer
       struct itimerspec tymrSpec = {{0, 0}, {0, 0}};
       if (timer_settime(m_timer,
-<<<<<<< HEAD
-			0, // flags
-			&tymrSpec,
-			nullptr)) {
-=======
                         0, // flags
                         &tymrSpec,
                         nullptr)) {
->>>>>>> 5af6c114
         warn("PosixTimebase::stop: timer_settime failed, errno = "
              << errno << ":\n " << strerror(errno));
       }
