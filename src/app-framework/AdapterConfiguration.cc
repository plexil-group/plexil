--- conflicted
+++ resolved
@@ -78,10 +78,7 @@
 
 namespace PLEXIL {
 
-<<<<<<< HEAD
-  //
-  // Handler classes used internally by AdapterConfiguration
-  //
+///////////////////////// Handler Implementations //////////////////////////
 
   class InternalLookupHandler : public AbstractLookupHandler {
     LookupNowHandler lookupNowHandler;
@@ -91,26 +88,10 @@
     UnsubscribeHandler unsubscribeHandler;
   public:
     InternalLookupHandler(LookupNowHandler ln, SetThresholdsDoubleHandler setTD = NULL, 
-                          SetThresholdsIntHandler setTI = NULL, SubscribeHandler sub = NULL,
-                          UnsubscribeHandler unsub = NULL) : 
-      lookupNowHandler(ln), setThresholdsDoubleHandler(setTD),
-      setThresholdsIntHandler(setTI), subscribeHandler(sub), unsubscribeHandler(unsub) {}
-=======
-///////////////////////// Handler Implementations //////////////////////////
-
-  class InternalLookupHandler : public AdapterConfiguration::AbstractLookupHandler {
-    AdapterConfiguration::LookupNowHandler lookupNowHandler;
-    AdapterConfiguration::SetThresholdsDoubleHandler setThresholdsDoubleHandler;
-    AdapterConfiguration::SetThresholdsIntHandler setThresholdsIntHandler;
-    AdapterConfiguration::SubscribeHandler subscribeHandler;
-    AdapterConfiguration::UnsubscribeHandler unsubscribeHandler;
-  public:
-    InternalLookupHandler(AdapterConfiguration::LookupNowHandler ln, AdapterConfiguration::SetThresholdsDoubleHandler setTD = NULL, 
-        AdapterConfiguration::SetThresholdsIntHandler setTI = NULL, AdapterConfiguration::SubscribeHandler sub = NULL,
-        AdapterConfiguration::UnsubscribeHandler unsub = NULL) : 
+        SetThresholdsIntHandler setTI = NULL, SubscribeHandler sub = NULL,
+        UnsubscribeHandler unsub = NULL) : 
         lookupNowHandler(ln), setThresholdsDoubleHandler(setTD),
         setThresholdsIntHandler(setTI), subscribeHandler(sub), unsubscribeHandler(unsub) {}
->>>>>>> 3e0ac9a4
     virtual void lookupNow(const State &state, StateCacheEntry &cacheEntry) {
       lookupNowHandler(state, cacheEntry);
     }
@@ -132,20 +113,12 @@
     }
   };
 
-<<<<<<< HEAD
   class InternalCommandHandler : public AbstractCommandHandler {
     ExecuteCommandHandler executeCommandHandler;
     AbortCommandHandler abortCommandHandler;
   public:
-    InternalCommandHandler(ExecuteCommandHandler exec, AbortCommandHandler abort = NULL) :
-=======
-  class InternalCommandHandler : public AdapterConfiguration::AbstractCommandHandler {
-    AdapterConfiguration::ExecuteCommandHandler executeCommandHandler;
-    AdapterConfiguration::AbortCommandHandler abortCommandHandler;
-  public:
-    InternalCommandHandler(AdapterConfiguration::ExecuteCommandHandler exec,
-      AdapterConfiguration::AbortCommandHandler abort = NULL) :
->>>>>>> 3e0ac9a4
+    InternalCommandHandler(ExecuteCommandHandler exec,
+      AbortCommandHandler abort = NULL) :
       executeCommandHandler(exec), abortCommandHandler(abort) {}
     virtual void executeCommand(Command *cmd) {
       executeCommandHandler(cmd);
@@ -156,27 +129,16 @@
     }
   };
 
-<<<<<<< HEAD
   class InternalPlannerUpdateHandler : public AbstractPlannerUpdateHandler {
     PlannerUpdateHandler plannerUpdateHandler;
   public:
     InternalPlannerUpdateHandler(PlannerUpdateHandler updateHandler) : plannerUpdateHandler(updateHandler) {}
-=======
-  class InternalPlannerUpdateHandler : public AdapterConfiguration::AbstractPlannerUpdateHandler {
-    AdapterConfiguration::PlannerUpdateHandler plannerUpdateHandler;
-  public:
-    InternalPlannerUpdateHandler(AdapterConfiguration::PlannerUpdateHandler updateHandler) : plannerUpdateHandler(updateHandler) {}
->>>>>>> 3e0ac9a4
     virtual void sendPlannerUpdate(Update *update) {
       plannerUpdateHandler(update);
     }
   };
 
-<<<<<<< HEAD
   class InterfaceLookupHandler : public AbstractLookupHandler {
-=======
-  class InterfaceLookupHandler : public AdapterConfiguration::AbstractLookupHandler {
->>>>>>> 3e0ac9a4
     InterfaceAdapter* interface;
   public:
     InterfaceLookupHandler(InterfaceAdapter *intf) : interface(intf) {}
@@ -197,11 +159,7 @@
     }
   };
 
-<<<<<<< HEAD
   class InterfaceCommandHandler : public AbstractCommandHandler {
-=======
-  class InterfaceCommandHandler : public AdapterConfiguration::AbstractCommandHandler {
->>>>>>> 3e0ac9a4
     InterfaceAdapter* interface;
   public:
     InterfaceCommandHandler(InterfaceAdapter *intf) : interface(intf) {}
@@ -213,11 +171,7 @@
     }
   };
 
-<<<<<<< HEAD
   class InterfacePlannerUpdateHandler : public AbstractPlannerUpdateHandler {
-=======
-  class InterfacePlannerUpdateHandler : public AdapterConfiguration::AbstractPlannerUpdateHandler {
->>>>>>> 3e0ac9a4
     InterfaceAdapter* interface;
   public:
     InterfacePlannerUpdateHandler(InterfaceAdapter *intf) : interface(intf) {}
@@ -227,11 +181,7 @@
   };
 
 
-<<<<<<< HEAD
   class TelemetryLookupHandler : public AbstractLookupHandler {
-=======
-  class TelemetryLookupHandler : public AdapterConfiguration::AbstractLookupHandler {
->>>>>>> 3e0ac9a4
   public:
     TelemetryLookupHandler() {}
     virtual void lookupNow(const State &state, StateCacheEntry &cacheEntry) {
@@ -688,13 +638,13 @@
    * @param handler An object handler to register as the handler.
    */
   bool AdapterConfiguration::registerLookupObjectHandler(std::string const &stateName, 
-                                                         AdapterConfiguration::AbstractLookupHandler *handler) {
+                                                         AbstractLookupHandler *handler) {
     LookupHandlerMap::iterator it = m_lookupMap.find(stateName);
     if (it == m_lookupMap.end()) {
       // Not found, OK to add
       debugMsg("AdapterConfiguration:registerLookupHandler",
                " registering handler for lookup of '" << stateName << "'");
-      m_lookupMap.insert(std::pair<std::string, AdapterConfiguration::AbstractLookupHandler *>(stateName, handler));
+      m_lookupMap.insert(std::pair<std::string, AbstractLookupHandler *>(stateName, handler));
       return true;
     } else {
       debugMsg("AdapterConfiguration:registerLookupHandler",
@@ -734,7 +684,7 @@
    whether specifically registered or default. May return NULL.
    * @param stateName The state.
    */
-  AdapterConfiguration::AbstractLookupHandler *AdapterConfiguration::getLookupHandler(std::string const &stateName) const
+  AbstractLookupHandler *AdapterConfiguration::getLookupHandler(std::string const &stateName) const
   {
     LookupHandlerMap::const_iterator it = m_lookupMap.find(stateName);
     if (it != m_lookupMap.end()) {
@@ -772,8 +722,8 @@
    * @param stateName The name of the state to map to this object
    * @param handler An object to register as the handler.
    */
-  bool AdapterConfiguration::registerCommandObjectHandler(std::string const &stateName, AdapterConfiguration::AbstractCommandHandler *handler) {
-    AdapterConfiguration::CommandHandlerMap::iterator it = m_commandMap.find(stateName);
+  bool AdapterConfiguration::registerCommandObjectHandler(std::string const &stateName, AbstractCommandHandler *handler) {
+    CommandHandlerMap::iterator it = m_commandMap.find(stateName);
     if (it == m_commandMap.end()) {
       // Not found, OK to add
       debugMsg("AdapterConfiguration:registerCommandObjectHandler",
@@ -812,7 +762,7 @@
    whether specifically registered or default. May return NULL.
    * @param stateName The state.
    */
-  AdapterConfiguration::AbstractCommandHandler *AdapterConfiguration::getCommandHandler(std::string const& stateName) const
+  AbstractCommandHandler *AdapterConfiguration::getCommandHandler(std::string const& stateName) const
   {
     CommandHandlerMap::const_iterator it = m_commandMap.find(stateName);
     if (it != m_commandMap.end()) {
@@ -842,7 +792,7 @@
    * @param handler The object handler to call by default
    * @return True if successful, false if there is already a default handler registered.
    */
-  bool AdapterConfiguration::setDefaultLookupObjectHandler(AdapterConfiguration::AbstractLookupHandler *handler) {
+  bool AdapterConfiguration::setDefaultLookupObjectHandler(AbstractLookupHandler *handler) {
     if (m_defaultLookupHandler) {
       debugMsg("AdapterConfiguration:setDefaultLookupHandler",
                " attempt to overwrite default lookup handler " << m_defaultLookupHandler);
@@ -869,19 +819,6 @@
    * @return True if successful, false if there is already a default handler registered.
    */
   bool AdapterConfiguration::setDefaultLookupHandler(          
-<<<<<<< HEAD
-                                                     LookupNowHandler lookupNow,
-                                                     SetThresholdsDoubleHandler setThresholdsDouble,
-                                                     SetThresholdsIntHandler setThresholdsInt,
-                                                     SubscribeHandler subscribe,
-                                                     UnsubscribeHandler unsubscribe) {
-    return setDefaultLookupObjectHandler(new AdapterConfiguration::InternalLookupHandler(
-                                                                                         lookupNow,
-                                                                                         setThresholdsDouble,
-                                                                                         setThresholdsInt,
-                                                                                         subscribe,
-                                                                                         unsubscribe));
-=======
           LookupNowHandler lookupNow,
           SetThresholdsDoubleHandler setThresholdsDouble,
           SetThresholdsIntHandler setThresholdsInt,
@@ -893,7 +830,6 @@
                                   setThresholdsInt,
                                   subscribe,
                                   unsubscribe));
->>>>>>> 3e0ac9a4
   }
 
   /**
@@ -906,7 +842,7 @@
    * @param handler The handler object to use by default for commands.
    * @return True if successful, false if there is already a default handler registered.
    */
-  bool AdapterConfiguration::setDefaultCommandObjectHandler(AdapterConfiguration::AbstractCommandHandler *handler) {
+  bool AdapterConfiguration::setDefaultCommandObjectHandler(AbstractCommandHandler *handler) {
     if (m_defaultCommandHandler) {
       debugMsg("AdapterConfiguration:setDefaultCommandHanlder",
                " attempt to overwrite default command handler " << m_defaultCommandHandler);
@@ -929,26 +865,18 @@
    * @return True if successful, false if there is already a default handler registered.
    */
   bool AdapterConfiguration::setDefaultCommandHandler(
-<<<<<<< HEAD
-                                                      ExecuteCommandHandler execCmd,
-                                                      AbortCommandHandler abortCmd) {
-    return setDefaultCommandObjectHandler(new AdapterConfiguration::InternalCommandHandler(
-                                                                                           execCmd,
-                                                                                           abortCmd));
-=======
         ExecuteCommandHandler execCmd,
         AbortCommandHandler abortCmd) {
     return setDefaultCommandObjectHandler(new InternalCommandHandler(
                                   execCmd,
                                   abortCmd));
->>>>>>> 3e0ac9a4
   }
 
   /**
    * @brief Return the current default handler for commands.
    May return NULL. Returns NULL if default handlers are not implemented.
   */
-  AdapterConfiguration::AbstractCommandHandler *AdapterConfiguration:: getDefaultCommandHandler() const {
+  AbstractCommandHandler *AdapterConfiguration:: getDefaultCommandHandler() const {
     return m_defaultCommandHandler;
   }
 
@@ -956,7 +884,7 @@
    * @brief Return the current default handler for lookups.
    May return NULL. Returns NULL if default lookup handlers are not implemented.
   */
-  AdapterConfiguration::AbstractLookupHandler *AdapterConfiguration:: getDefaultLookupHandler() const {
+  AbstractLookupHandler *AdapterConfiguration:: getDefaultLookupHandler() const {
     return m_defaultLookupHandler;
   }
 
@@ -994,7 +922,7 @@
    * @brief Return the object handler in effect for planner updates,
    whether specifically registered or default. May return NULL.
   */
-  AdapterConfiguration::AbstractPlannerUpdateHandler *AdapterConfiguration::getPlannerUpdateHandler() const {
+  AbstractPlannerUpdateHandler *AdapterConfiguration::getPlannerUpdateHandler() const {
     if (!m_plannerUpdateHandler) {
       debugMsg("AdapterConfiguration:getPlannerUpdateHandler",
                " no plannerUpdateHandler registered returning NULL");
@@ -1161,7 +1089,7 @@
    specifically registered or default. May return NULL.
    * @param commandName The command.
    */
-  InterfaceAdapter *AdapterConfiguration:: getCommandInterface(std::string const &commandName) const {
+  InterfaceAdapter *AdapterConfiguration::getCommandInterface(std::string const &commandName) const {
     return NULL;
   }
 
@@ -1170,7 +1098,7 @@
    * @brief Return the current default interface adapter for commands.
    May return NULL. Returns NULL if default interfaces are not implemented.
   */
-  InterfaceAdapter *AdapterConfiguration:: getDefaultCommandInterface() const {
+  InterfaceAdapter *AdapterConfiguration::getDefaultCommandInterface() const {
     return NULL;
   }
 
@@ -1180,7 +1108,7 @@
    whether specifically registered or default. May return NULL. Returns NULL if default interfaces are not implemented.
    * @param stateName The state.
    */
-  InterfaceAdapter *AdapterConfiguration:: getLookupInterface(std::string const &stateName) const {
+  InterfaceAdapter *AdapterConfiguration::getLookupInterface(std::string const &stateName) const {
     return NULL;
   }
 
@@ -1189,7 +1117,7 @@
    * @brief Return the current default interface adapter for lookups.
    May return NULL.
   */
-  InterfaceAdapter *AdapterConfiguration:: getDefaultLookupInterface() const {
+  InterfaceAdapter *AdapterConfiguration::getDefaultLookupInterface() const {
     return NULL;
   }
 
@@ -1197,7 +1125,7 @@
    * @deprecated
    * @brief Return the current default interface adapter. May return NULL.
    */
-  InterfaceAdapter *AdapterConfiguration:: getDefaultInterface() const {
+  InterfaceAdapter *AdapterConfiguration::getDefaultInterface() const {
     return NULL;
   }
 
@@ -1219,7 +1147,7 @@
    whether specifically registered or default. May return NULL.
    Returns NULL if default interfaces are not defined.
   */
-  InterfaceAdapter *AdapterConfiguration:: getPlannerUpdateInterface() const {
+  InterfaceAdapter *AdapterConfiguration::getPlannerUpdateInterface() const {
     return NULL;
   }
 
