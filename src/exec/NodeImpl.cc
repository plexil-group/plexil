// Copyright (c) 2006-2022, Universities Space Research Association (USRA).
//  All rights reserved.
//
// Redistribution and use in source and binary forms, with or without
// modification, are permitted provided that the following conditions are met:
//     * Redistributions of source code must retain the above copyright
//       notice, this list of conditions and the following disclaimer.
//     * Redistributions in binary form must reproduce the above copyright
//       notice, this list of conditions and the following disclaimer in the
//       documentation and/or other materials provided with the distribution.
//     * Neither the name of the Universities Space Research Association nor the
//       names of its contributors may be used to endorse or promote products
//       derived from this software without specific prior written permission.
//
// THIS SOFTWARE IS PROVIDED BY USRA ``AS IS'' AND ANY EXPRESS OR IMPLIED
// WARRANTIES, INCLUDING, BUT NOT LIMITED TO, THE IMPLIED WARRANTIES OF
// MERCHANTABILITY AND FITNESS FOR A PARTICULAR PURPOSE ARE
// DISCLAIMED. IN NO EVENT SHALL USRA BE LIABLE FOR ANY DIRECT, INDIRECT,
// INCIDENTAL, SPECIAL, EXEMPLARY, OR CONSEQUENTIAL DAMAGES (INCLUDING,
// BUT NOT LIMITED TO, PROCUREMENT OF SUBSTITUTE GOODS OR SERVICES; LOSS
// OF USE, DATA, OR PROFITS; OR BUSINESS INTERRUPTION) HOWEVER CAUSED AND
// ON ANY THEORY OF LIABILITY, WHETHER IN CONTRACT, STRICT LIABILITY, OR
// TORT (INCLUDING NEGLIGENCE OR OTHERWISE) ARISING IN ANY WAY OUT OF THE
// USE OF THIS SOFTWARE, EVEN IF ADVISED OF THE POSSIBILITY OF SUCH DAMAGE.

#include "NodeImpl.hh"

#include "Debug.hh"
#include "Error.hh"
#include "Mutex.hh"
#include "NodeConstants.hh"
#include "NodeTimepointValue.hh"
#include "NodeVariableMap.hh"
#include "PlanError.hh"
#include "PlexilExec.hh"
#include "StateCache.hh" // currentTime()
#include "UserVariable.hh"

#include <algorithm> // std::sort
#include <iomanip>   // std::setprecision
#include <sstream>

#include <cfloat>    // DBL_MAX
#include <cstring>   // strcmp(), strnlen()

namespace PLEXIL
{

  //
  // Static member initialization
  //

  char const * const NodeImpl::ALL_CONDITIONS[] =
    {
      "AncestorExitCondition",
      "AncestorInvariantCondition",
      "AncestorEndCondition",
      "SkipCondition",
      "StartCondition",
      "PreCondition",
      "ExitCondition",
      "InvariantCondition",
      "EndCondition",
      "PostCondition",
      "RepeatCondition",
      "ActionCompleteCondition",
      "AbortCompleteCondition",
      nullptr
    };

  // gperf-inspired version
  static NodeImpl::ConditionIndex getConditionIndex(char const *cName)
  {
    NodeImpl::ConditionIndex result = NodeImpl::conditionIndexMax;
    switch (*cName) {
    case 'A':
      // AbortCompleteCondition
      // ActionCompleteCondition
      // AncestorEndCondition
      // AncestorExitCondition
      // AncestorInvariantCondition
      // Check length to ensure there is a cName[10]
      if (strnlen(cName, 11) < 11)
        return NodeImpl::conditionIndexMax;

      switch (cName[10]) { // First completely unique character
      case 'd':
        result = NodeImpl::ancestorEndIdx;
        break;

      case 'e':
        result = NodeImpl::abortCompleteIdx;
        break;

      case 'i':
        result = NodeImpl::ancestorExitIdx;
        break;

      case 'l':
        result = NodeImpl::abortCompleteIdx;
        break;

      case 'v':
        result = NodeImpl::ancestorInvariantIdx;
        break;

      default:
        return NodeImpl::conditionIndexMax;
      }
      break;

    case 'E': // EndCondition, ExitCondition
      result = (cName[1] == 'n') ? NodeImpl::endIdx : NodeImpl::exitIdx;
      break;

    case 'I': // InvariantCondition
      result = NodeImpl::invariantIdx;
      break;
      
    case 'P': // PostCondition, PreCondition
      result = (cName[1] == 'o') ? NodeImpl::postIdx : NodeImpl::preIdx;
      break;

    case 'R': // RepeatCondition
      result = NodeImpl::repeatIdx;
      break;

    case 'S': // SkipCondition, StartCondition
      result = (cName[1] == 'k') ? NodeImpl::skipIdx : NodeImpl::startIdx;
      break;

    default:
      return NodeImpl::conditionIndexMax;
    }

    if (strcmp(cName, NodeImpl::ALL_CONDITIONS[result]))
      return NodeImpl::conditionIndexMax;
    return result;
  }

  char const *NodeImpl::getConditionName(size_t idx)
  {
    return ALL_CONDITIONS[idx];
  }

  NodeImpl::NodeImpl(char const *nodeId, NodeImpl *parent)
    : Notifier(),
      m_next(nullptr),
      m_queueStatus(QUEUE_NONE),
      m_state(INACTIVE_STATE),
      m_outcome(NO_OUTCOME),
      m_failureType(NO_FAILURE),
      m_pad(),
      m_nextState(NO_NODE_STATE),
      m_nextOutcome(NO_OUTCOME),
      m_nextFailureType(NO_FAILURE),
      m_parent(parent),
      m_conditions(),
      m_localVariables(),
      m_localMutexes(),
      m_usingMutexes(),
      m_stateVariable(*this),
      m_outcomeVariable(*this),
      m_failureTypeVariable(*this),
      m_variablesByName(),
      m_nodeId(nodeId),
      m_priority(WORST_PRIORITY),
      m_currentStateStartTime(0.0),
      m_timepoints(),
      m_garbageConditions(),
      m_cleanedBody(false),
      m_cleanedConditions(false),
      m_cleanedVars(false)
  {
    debugMsg("NodeImpl:NodeImpl", " Constructor for \"" << m_nodeId << "\"");
    commonInit();
  }

  // Used only by module test
  NodeImpl::NodeImpl(const std::string& type, 
                     const std::string& name, 
                     NodeState state,
                     NodeImpl *parent)
    : Node(),
      m_next(nullptr),
      m_queueStatus(QUEUE_NONE),
      m_state(state),
      m_outcome(NO_OUTCOME),
      m_failureType(NO_FAILURE),
      m_pad(),
      m_nextState(NO_NODE_STATE),
      m_nextOutcome(NO_OUTCOME),
      m_nextFailureType(NO_FAILURE),
      m_parent(parent),
      m_conditions(),
      m_localVariables(),
      m_localMutexes(),
      m_usingMutexes(),
      m_stateVariable(*this),
      m_outcomeVariable(*this),
      m_failureTypeVariable(*this),
      m_variablesByName(),
      m_nodeId(name),
      m_priority(WORST_PRIORITY),
      m_currentStateStartTime(0.0),
      m_timepoints(),
      m_garbageConditions(),
      m_cleanedBody(false),
      m_cleanedConditions(false), 
      m_cleanedVars(false)
  {
    static Value const falseValue(false);

    commonInit();

    for (size_t i = 0; i < conditionIndexMax; ++i) {
      std::string varName = m_nodeId + ' ' + ALL_CONDITIONS[i];
      BooleanVariable *expr = new BooleanVariable(varName.c_str());
      expr->setValue(falseValue);
      debugMsg("NodeImpl:NodeImpl", ' ' << m_nodeId
               << " Created internal variable " << varName <<
               " with value FALSE");
      m_conditions[i] = expr;
      m_garbageConditions[i] = true;
      // N.B. Ancestor-end, ancestor-exit, and ancestor-invariant belong to parent;
      // will be nullptr if this node has no parent
      if (i != preIdx && i != postIdx && getCondition(i))
        getCondition(i)->addListener(this);
    }

    PlexilNodeType nodeType = parseNodeType(type.c_str());
    // Activate the conditions required by the provided state
    switch (m_state) {

    case INACTIVE_STATE:
      break;

    case WAITING_STATE:
      activateAncestorExitInvariantConditions();
      activateAncestorEndCondition();
      activateExitCondition();
      activateInvariantCondition();
      activatePreSkipStartConditions();
      break;

    case EXECUTING_STATE:
      activateAncestorExitInvariantConditions();
      activateExitCondition();
      activateInvariantCondition();
      activateEndCondition();
      activatePostCondition();
      break;

    case FAILING_STATE:
      assertTrueMsg(nodeType != NodeType_Empty,
                    "Node module test constructor: FAILING state invalid for Empty nodes");
      // Defer to subclass
      break;

    case FINISHING_STATE:
      assertTrueMsg(nodeType != NodeType_Empty,
                    "Node module test constructor: FINISHING state invalid for Empty nodes");
      // Defer to subclass
      break;

    case ITERATION_ENDED_STATE:
      activateAncestorExitInvariantConditions();
      activateAncestorEndCondition();
      activateRepeatCondition();
      break;

    case FINISHED_STATE:
      break;

    default:
      errorMsg("Node module test constructor: Invalid state " << state);
    }
  }

  // N.B.: called from base class constructor
  void NodeImpl::commonInit() {
    debugMsg("NodeImpl:NodeImpl", " common initialization");

    // Initialize transition trace
    logTransition(StateCache::currentTime(), (NodeState) m_state);
  }

  void NodeImpl::allocateVariables(size_t n)
  {
    assertTrue_1(!m_localVariables); // illegal to call this twice
    m_localVariables.reset(new std::vector<ExpressionPtr>());
    m_localVariables->reserve(n);
    NodeVariableMap const *parentMap = nullptr;
    if (m_parent)
      parentMap = m_parent->getChildVariableMap();
    m_variablesByName = NodeVariableMapPtr(new NodeVariableMap(parentMap));
    m_variablesByName->grow(n);
  }

  NodeVariableMap const *NodeImpl::getChildVariableMap() const
  {
    return nullptr; // this node has no children
  }

  bool NodeImpl::addLocalVariable(char const *name, Expression *var)
  {
    assertTrueMsg(m_localVariables && m_variablesByName,
                  "Internal error: failed to allocate variables");
    if (m_variablesByName->find(name) != m_variablesByName->end())
      return false; // duplicate
    (*m_variablesByName)[name] = var;
    m_localVariables->emplace_back(ExpressionPtr(var));
    return true;
  }

  void NodeImpl::allocateMutexes(size_t n)
  {
    assertTrue_1(!m_localMutexes); // illegal to call this twice
    m_localMutexes.reset(new std::vector<MutexPtr>());
    m_localMutexes->reserve(n);
  }

  void NodeImpl::addMutex(Mutex *m)
  {
    assertTrueMsg(m_localMutexes,
                  "Internal error: failed to allocate local mutex vector");
    m_localMutexes->emplace_back(MutexPtr(m));
  }

  void NodeImpl::allocateUsingMutexes(size_t n)
  {
    assertTrue_1(!m_usingMutexes); // illegal to call this twice
    m_usingMutexes.reset(new std::vector<Mutex *>());
    m_usingMutexes->reserve(n);
  }

  void NodeImpl::addUsingMutex(Mutex *m)
  {
    assertTrueMsg(m_usingMutexes,
                  "Internal error: failed to allocate using mutex vector");
    m_usingMutexes->push_back(m);
  }

  void NodeImpl::finalizeConditions()
  {
    // Create conditions that may wrap user-defined conditions
    createConditionWrappers();

    //
    // *** N.B. ***
    // This should be the only place where listeners are added to conditions.
    //

    // Add listeners to local conditions
    for (size_t condIdx = skipIdx; condIdx < conditionIndexMax; ++condIdx)
      switch (condIdx) {

      case postIdx:
      case preIdx:
        break; // these conditions don't need listeners

      default:
        if (m_conditions[condIdx])
          m_conditions[condIdx]->addListener(this);
        break;
      }

    // Attach listeners to ancestor invariant and ancestor end conditions
    // Root node doesn't need them because the default conditions are constants
    if (m_parent) {
      Expression *ancestorCond = getAncestorExitCondition();
      if (ancestorCond)
        ancestorCond->addListener(this);

      ancestorCond = getAncestorInvariantCondition();
      if (ancestorCond)
        ancestorCond->addListener(this);

      ancestorCond = getAncestorEndCondition();
      if (ancestorCond)
        ancestorCond->addListener(this);
    }
  }

  void NodeImpl::addUserCondition(char const *cname, Expression *cond, bool isGarbage)
  {
    assertTrue_2(cname, "Null condition name");
    ConditionIndex which = getConditionIndex(cname);

    // This should have been checked by the parser's check pass
    assertTrueMsg(which >= skipIdx && which <= repeatIdx,
                  "Internal error: Invalid condition name \"" << cname << "\" for user condition");

    m_conditions[which] = cond;
    m_garbageConditions[which] = isGarbage;
  }

  void NodeImpl::createConditionWrappers()
  {
    this->specializedCreateConditionWrappers();
  }

  // Default method does nothing.  Applies to Empty and Assignment nodes.
  void NodeImpl::specializedCreateConditionWrappers()
  {
  }

  NodeImpl::~NodeImpl() 
  {
    debugMsg("NodeImpl:~NodeImpl", " base class destructor for " << m_nodeId);

    // Remove conditions as they may refer to variables, either ours or another node's
    // Derived classes' destructors should also call this
    cleanUpConditions();

    // cleanUpNodeBody(); // NOT USEFUL here - derived classes MUST call this!

    // Now safe to delete variables
    cleanUpVars();

    // Delete timepoints, if any
    delete m_timepoints.release();
    
    // Delete mutex vectors
    delete m_usingMutexes.release();
    delete m_localMutexes.release();
  }

  void NodeImpl::cleanUpConditions() 
  {
    if (m_cleanedConditions)
      return;

    debugMsg("Node:cleanUpConditions", " for " << m_nodeId);

    // Remove listeners from ancestor invariant and ancestor end conditions
    if (m_parent) {
      Expression *ancestorCond = getAncestorExitCondition();
      if (ancestorCond)
        ancestorCond->removeListener(this);

      ancestorCond = getAncestorInvariantCondition();
      if (ancestorCond)
        ancestorCond->removeListener(this);

      ancestorCond = getAncestorEndCondition();
      if (ancestorCond)
        ancestorCond->removeListener(this);
    }

    // Remove condition listeners
    for (size_t i = 0; i < conditionIndexMax; ++i) {
      Expression *cond = getCondition(i);
      if (cond)
        cond->removeListener(this);
    }

    // Clean up conditions
    // N.B.: Ancestor-end, ancestor-exit, and ancestor-invariant
    // MUST be cleaned up before end, exit, and invariant, respectively. 
    for (size_t i = 0; i < conditionIndexMax; ++i) {
      if (m_garbageConditions[i]) {
        debugMsg("Node:cleanUpConds",
                 ' ' << m_nodeId << " Removing condition " << getConditionName(i));
        delete m_conditions[i];
      }
      m_conditions[i] = nullptr;
      m_garbageConditions[i] = false;
    }

    m_cleanedConditions = true;
  }

  // Default method. Applies to Empty and Assignment nodes.
  void NodeImpl::cleanUpNodeBody()
  {
  }

  // Called from base class destructor and possibly derived as well.
  void NodeImpl::cleanUpVars() 
  {
    if (m_cleanedVars)
      return;

    checkError(m_cleanedConditions,
               "Have to clean up variables before conditions can be cleaned.");

    debugMsg("Node:cleanUpVars", " for " << m_nodeId);

    // Delete map
    delete m_variablesByName.release();

    // Delete user-spec'd variables
    if (m_localVariables) {
      for (ExpressionPtr &var : *m_localVariables) {
        debugMsg("Node:cleanUpVars",
                 ' ' << m_nodeId << " Removing " << *var);
        delete var.release();
      }
      delete m_localVariables.release();
    }

    // Delete internal variables
    m_cleanedVars = true;
  }

  // Make the node (and its children, if any) active.
  void NodeImpl::activateNode()
  {
    // Activate conditions needed for INACTIVE state
    transitionToInactive();

    // Other initializations as required by node type
    specializedActivate();

    this->publishChange();
  }

  // Default method
  void NodeImpl::specializedActivate()
  {
  }

  Expression *NodeImpl::getCondition(size_t idx)
  {
    switch (idx) {

    case ancestorEndIdx:
    case ancestorExitIdx:
    case ancestorInvariantIdx:
      if (m_parent)
        return m_parent->m_conditions[idx];
      return nullptr;

    default:
      return m_conditions[idx];
    }
  }

  Expression const *NodeImpl::getCondition(size_t idx) const
  {
    switch (idx) {

    case ancestorEndIdx:
    case ancestorExitIdx:
    case ancestorInvariantIdx:
      if (m_parent)
        return m_parent->m_conditions[idx];
      return nullptr;

    default:
      return m_conditions[idx];
    }
  }

  // Default methods.
  std::vector<NodeImplPtr>& NodeImpl::getChildren()
  {
    static std::vector<NodeImplPtr> sl_emptyNodeVec;
    return sl_emptyNodeVec;
  }

  const std::vector<NodeImplPtr>& NodeImpl::getChildren() const
  {
    static const std::vector<NodeImplPtr> sl_emptyNodeVec;
    return sl_emptyNodeVec;
  }

  void NodeImpl::notifyChanged()
  {
    notify(g_exec);
  }
  
  void NodeImpl::notify(PlexilExec *exec)
  {
    switch (m_queueStatus) {
    case QUEUE_NONE:              // add to check queue
      m_queueStatus = QUEUE_CHECK;
      exec->addCandidateNode(this);
      debugMsg("Node:notifyChanged",
               " adding " << m_nodeId << ' ' << this << " to check queue");
      return;

    case QUEUE_PENDING:           // will be checked while on pending queue
      m_queueStatus = QUEUE_PENDING_CHECK;
      debugMsg("Node:notifyChanged",
               " pending node " << m_nodeId << ' ' << this
               << " will be rechecked");
      return;

    case QUEUE_PENDING_TRY:       // will be checked while on pending queue
      m_queueStatus = QUEUE_PENDING_TRY_CHECK;
      debugMsg("Node:notifyChanged",
               " pending node " << m_nodeId << ' ' << this
               << " will be rechecked");
      return;
      
    case QUEUE_TRANSITION:        // state transition pending, defer adding to queue
      m_queueStatus = QUEUE_TRANSITION_CHECK;
      debugMsg("Node:notifyChanged",
               " transitioning node " << m_nodeId << ' ' << this
               << " will be rechecked");
      return;

    case QUEUE_CHECK:             // already a candidate, silently ignore
      return;

    case QUEUE_PENDING_CHECK:     // already a candidate, silently ignore
      return;

    case QUEUE_TRANSITION_CHECK:  // already a candidate, silently ignore
      return;

    case QUEUE_DELETE:            // cannot possibly be a candidate
      errorMsg("NodeImpl::notifyChanged, node "
               << m_nodeId << ' ' << this
               << " is on delete queue and ineligible for checking");
      return;

    default:                      // Invalid queue state
      errorMsg("NodeImpl::notifyChanged, node "
               << m_nodeId << ' ' << this << ": invalid queue state");
      return;
    }
  }

  
  //! Does this node need to acquire resources before it can execute?
  //! @return true if resources must be acquired, false otherwise.
  //! @note AssignmentNode overrides this method.
  bool NodeImpl::acquiresResources() const
  {
    return (m_usingMutexes && !m_usingMutexes->empty());
  }

  //! Reserve the resource(s)
  //! If resource(s) busy, place node on resource(s)'s pending queues.

  // FIXME: Refactor to delegate assignment variable acquisition to
  // AssignmentNode class.
  bool NodeImpl::tryResourceAcquisition()
  {
    bool success = true;
    if (m_usingMutexes) {
      for (Mutex *m : *m_usingMutexes) {
        success = m->acquire(this);
        if (!success) {
          // Check for recursive acquisition on failure
          Node const *holder = dynamic_cast<Node const *>(m->getHolder());
          Node const *ancestor = this->getParent();
          while (ancestor) {
            checkPlanError(holder != ancestor,
                           "Node " << m_nodeId
                           << ": Attempt to acquire mutex " << m->getName()
                           << " already held by ancestor " << ancestor->getNodeId());
            ancestor = ancestor->getParent();
          }
          break; // on failure
        }
      }
    }

    // Assignment variable next
    if (this->getType() == NodeType_Assignment) {
      Variable *var = this->getAssignmentVariable()->getBaseVariable();
      if (success) {
        // Try to acquire the variable
        success = var->acquire(this);
      }
      else {
        // Acquiring other resources failed, so just queue up
        var->addWaitingNode(this);
      }
    }
      
    debugMsg("Node:tryResourceAcquisition",
             ' ' << m_nodeId << ' ' << this
             << (success ? " succeeded" : " failed"));

    if (!success) {
      // If we couldn't get all the resources, release the resources we got
      if (m_usingMutexes) {
        for (Mutex *m : *m_usingMutexes) {
          if (this == dynamic_cast<Node const *>(m->getHolder()))
            m->release(this);
          m->addWaitingNode(this); // no harm if already there
        }
      }
    }
    return success;
  }

  //! Remove the node from the pending queues of any resources
  //! it was trying to acquire.
  //! @note AssignmentNode wraps this method.
  void NodeImpl::releaseResourceReservations()
  {
    if (m_usingMutexes) {
      for (Mutex *m : *m_usingMutexes)
        m->removeWaitingNode(this);
    }
  }

  void NodeImpl::notifyResourceAvailable()
  {
    switch (m_queueStatus) {
    case QUEUE_PENDING_TRY:
      // already marked - ignore -
      // can happen when node requires multiple resources
      return;

    case QUEUE_PENDING:
      m_queueStatus = QUEUE_PENDING_TRY;
      debugMsg("Node:notifyResourceAvailable",
               ' ' << m_nodeId << ' ' << this << " will retry resource acquisition");
      return;

    case QUEUE_PENDING_CHECK:
      m_queueStatus = QUEUE_PENDING_TRY_CHECK;
      debugMsg("Node:notifyResourceAvailable",
               ' ' << m_nodeId << ' ' << this
               << " will retry resource acquisition after checking conditions");
      return;

    default:
      // Shouldn't happen, but harmless
      debugMsg("Node:notifyResourceAvailable",
               ' ' << m_nodeId << ' ' << this
               << " not in pending queue, ignoring");
      return;
    }
  }

  /**
   * @brief Gets the destination state of this node, were it to transition, based on the values of various conditions.
   * @return True if the new destination state is different from the last check, false otherwise.
   * @note Sets m_nextState, m_nextOutcome, m_nextFailureType as a side effect.
   */
  bool NodeImpl::getDestState()
  {
    debugMsg("Node:getDestState",
             " Getting destination state for " << m_nodeId << ' ' << this
             << " from state " << nodeStateName(m_state));

    // clear this for sake of unit test
    m_nextState = NO_NODE_STATE;

    switch (m_state) {
    case INACTIVE_STATE:
      return getDestStateFromInactive();

    case WAITING_STATE:
      return getDestStateFromWaiting();

    case EXECUTING_STATE:
      return getDestStateFromExecuting();

    case FINISHING_STATE:
      return getDestStateFromFinishing();

    case FINISHED_STATE:
      return getDestStateFromFinished();

    case FAILING_STATE:
      return getDestStateFromFailing();

    case ITERATION_ENDED_STATE:
      return getDestStateFromIterationEnded();

    default:
      errorMsg("NodeImpl::getDestState: invalid node state " << m_state);
      return false;
    }
  }

  //
  // State transition logic
  //

  void NodeImpl::transition(PlexilExec *exec, double time) 
  {
    // Fail silently
    if (m_nextState == m_state)
      return;

    debugMsg("Node:transition", " Transitioning " << m_nodeId << ' ' << this
             << " from " << nodeStateName(m_state)
             << " to " << nodeStateName(m_nextState)
             << " at " << std::setprecision(15) << time);

    // Transition out of current state
    switch (m_state) {
    case INACTIVE_STATE:        transitionFromInactive();       break;
    case WAITING_STATE:         transitionFromWaiting();        break;
    case EXECUTING_STATE:       transitionFromExecuting(exec);  break;
    case FINISHING_STATE:       transitionFromFinishing(exec);  break;
    case FINISHED_STATE:        transitionFromFinished();       break;
    case FAILING_STATE:         transitionFromFailing(exec);    break;
    case ITERATION_ENDED_STATE: transitionFromIterationEnded(); break;

    default:
      errorMsg("NodeImpl::transition for " << m_nodeId
               << ": Invalid node state value " << m_state);
    }
    
    // Transition into next state
    switch (m_nextState) {
    case INACTIVE_STATE:        transitionToInactive();       break;
    case WAITING_STATE:         transitionToWaiting();        break;
    case EXECUTING_STATE:       transitionToExecuting();      break;
    case FINISHING_STATE:       transitionToFinishing();      break;
    case FINISHED_STATE:        transitionToFinished();       break;
    case FAILING_STATE:         transitionToFailing(exec);    break;
    case ITERATION_ENDED_STATE: transitionToIterationEnded(); break;

    default:
      errorMsg("NodeImpl::transition for " << m_nodeId
               << ": Invalid next node state value " << m_nextState);
    }

    // Update state, outcome, failure type variables to reflect transition
    setState(exec, (NodeState) m_nextState, time);
    if (m_nextOutcome != NO_OUTCOME) {
      setNodeOutcome((NodeOutcome) m_nextOutcome);
      if (m_nextFailureType != NO_FAILURE) 
        setNodeFailureType((FailureType) m_nextFailureType);
    }

    // Execute the node if appropriate
    if (m_nextState == EXECUTING_STATE)
      execute(exec);

    // Clear pending-transition variables
    m_nextState = NO_NODE_STATE;
    m_nextOutcome = NO_OUTCOME;
    m_nextFailureType = NO_FAILURE;

    // Debug output, primarily for TestExec regression suite
    condDebugMsg(m_state == FINISHED_STATE || m_state == ITERATION_ENDED_STATE,
                 "Node:outcome",
                 " Outcome of " << m_nodeId << ' ' << this <<
                 " is " << outcomeName((NodeOutcome) m_outcome));
    condDebugMsg(m_outcome == FAILURE_OUTCOME
                 && (m_state == FINISHED_STATE || m_state == ITERATION_ENDED_STATE),
                 "Node:failure",
                 " Failure type of " << m_nodeId << ' ' << this <<
                 " is " << failureTypeName((FailureType) m_failureType));

    // Notify any listeners
    this->publishChange();
  }

  //
  // INACTIVE
  //
  // Description and methods here apply to ALL nodes
  //
  // Start state
  // Legal predecessor states: FINISHED
  // Conditions active: If parent in EXECUTING - AncestorExit, AncestorEnd, AncestorInvariant,
  //                    else none
  // Legal successor states: WAITING, FINISHED

  // Common method
  void NodeImpl::transitionToInactive()
  {
  }

  // Common method
  bool NodeImpl::getDestStateFromInactive()
  {
    if (m_parent) {
      switch (m_parent->getState()) {

      case FINISHED_STATE:
        debugMsg("Node:getDestState",
                 ' ' << m_nodeId << ' ' << this << ' ' << nodeStateName(m_state) <<
                 " -> FINISHED. Parent state == FINISHED.");
        m_nextState = FINISHED_STATE;
        m_nextOutcome = SKIPPED_OUTCOME;
        return true;

      case EXECUTING_STATE: {
        // N.B. Ancestor-exit, ancestor-invariant, ancestor-end should have been activated by parent
        bool temp;
        Expression *cond;
        if ((cond = getAncestorExitCondition())) {
          checkError(cond->isActive(),
                     "NodeImpl::getDestStateFromInactive: Ancestor exit for "
                     << m_nodeId << ' ' << this << " is inactive.");
          if (cond->getValue(temp) && temp) {
            debugMsg("Node:getDestState",
                     ' ' << m_nodeId << ' ' << this << ' ' << nodeStateName(m_state)
                     << " -> FINISHED. Parent EXECUTING and ANCESTOR_EXIT_CONDITION true.");
            m_nextState = FINISHED_STATE;
            m_nextOutcome = SKIPPED_OUTCOME;
            return true;
          }
        }

        if ((cond = getAncestorInvariantCondition())) {
          checkError(cond->isActive(),
                     "NodeImpl::getDestStateFromInactive: Ancestor invariant for "
                     << m_nodeId << ' ' << this << " is inactive.");
          if (cond->getValue(temp) && !temp) {
            debugMsg("Node:getDestState",
                     ' ' << m_nodeId << ' ' << this << ' ' << nodeStateName(m_state)
                     << " -> FINISHED. Parent EXECUTING and ANCESTOR_INVARIANT_CONDITION false.");
            m_nextState = FINISHED_STATE;
            m_nextOutcome = SKIPPED_OUTCOME;
            return true;
          }
        }

        if ((cond = getAncestorEndCondition())) {
          checkError(cond->isActive(),
                     "NodeImpl::getDestStateFromInactive: Ancestor end for "
                     << m_nodeId << ' ' << this << " is inactive.");
          if (cond->getValue(temp) && temp) {
            debugMsg("Node:getDestState",
                     ' ' << m_nodeId << ' ' << this << ' ' << nodeStateName(m_state)
                     << " -> FINISHED. Parent EXECUTING and ANCESTOR_END_CONDITION true.");
            m_nextState = FINISHED_STATE;
            m_nextOutcome = SKIPPED_OUTCOME;
            return true;
          }
        }

        debugMsg("Node:getDestState",
                 ' ' << m_nodeId << ' ' << this << ' ' << nodeStateName(m_state)
                 << " -> WAITING. Parent state == EXECUTING.");
        m_nextState = WAITING_STATE;
        return true;
      }

      default:
        debugMsg("Node:getDestState", 
                 ' ' << m_nodeId << ' ' << this << ' ' << nodeStateName(m_state)
                 << " -> no change.");
        return false;
      }
    }
    else {
      debugMsg("Node:getDestState",
               ' ' << m_nodeId << ' ' << this << ' ' << nodeStateName(m_state)
               << " -> WAITING. Root node.");
      m_nextState = WAITING_STATE;
      return true;
    }
  }

  // Common method
  void NodeImpl::transitionFromInactive()
  {
    if (m_nextState == WAITING_STATE) {
      activateAncestorExitInvariantConditions();
      activateAncestorEndCondition();
    }
    // Only other legal transition is to FINISHED,
    // in which case no action is required.
  }

  //
  // WAITING
  //
  // Description and methods here apply to ALL nodes.
  //
  // Legal predecessor states: INACTIVE, ITERATION_ENDED
  // Conditions active: AncestorEnd, AncestorExit, AncestorInvariant, Exit, Pre, Skip, Start
  // Legal successor states: EXECUTING, FINISHED, ITERATION_ENDED

  // ** N.B. Transition from preceding state must ensure that
  // AncestorEnd, AncestorExit, and AncestorInvariant are active.

  // Common method
  void NodeImpl::transitionToWaiting()
  {
    activateExitCondition();
    activatePreSkipStartConditions();
  }

  // Common method
  bool NodeImpl::getDestStateFromWaiting()
  {
    Expression *cond;
    bool temp;
    if ((cond = getAncestorExitCondition())) {
      checkError(cond->isActive(),
                 "NodeImpl::getDestStateFromWaiting: Ancestor exit for "
                 << m_nodeId << ' ' << this << " is inactive.");
      if (cond->getValue(temp) && temp) {
        debugMsg("Node:getDestState",
                 ' ' << m_nodeId << ' ' << this << ' ' << nodeStateName(m_state)
                 << " -> FINISHED. ANCESTOR_EXIT_CONDITION true.");
        m_nextState = FINISHED_STATE;
        m_nextOutcome = SKIPPED_OUTCOME;
        return true;
      }
    }

    if ((cond = getExitCondition())) {
      checkError(cond->isActive(),
                 "NodeImpl::getDestStateFromWaiting: Exit condition for "
                 << m_nodeId << ' ' << this << " is inactive.");
      if (cond->getValue(temp) && temp) {
        debugMsg("Node:getDestState",
                 ' ' << m_nodeId << ' ' << this << ' ' << nodeStateName(m_state)
                 << " -> FINISHED. EXIT_CONDITION true.");
        m_nextState = FINISHED_STATE;
        m_nextOutcome = SKIPPED_OUTCOME;
        return true;
      }
    }

    if ((cond = getAncestorInvariantCondition())) {
      checkError(cond->isActive(),
                 "NodeImpl::getDestStateFromWaiting: Ancestor invariant for "
                 << m_nodeId << ' ' << this << " is inactive.");
      if (cond->getValue(temp) && !temp) {
        debugMsg("Node:getDestState",
                 ' ' << m_nodeId << ' ' << this << ' ' << nodeStateName(m_state)
                 << " -> FINISHED. ANCESTOR_INVARIANT_CONDITION false.");
        m_nextState = FINISHED_STATE;
        m_nextOutcome = SKIPPED_OUTCOME;
        return true;
      }
    }

    if ((cond = getAncestorEndCondition())) {
      checkError(cond->isActive(),
                 "NodeImpl::getDestStateFromWaiting: Ancestor end for "
                 << m_nodeId << ' ' << this << " is inactive.");
      if (cond->getValue(temp) && temp) {
        debugMsg("Node:getDestState",
                 ' ' << m_nodeId << ' ' << this << ' ' << nodeStateName(m_state)
                 << " -> FINISHED. ANCESTOR_END_CONDITION true.");
        m_nextState = FINISHED_STATE;
        m_nextOutcome = SKIPPED_OUTCOME;
        return true;
      }
    }

    if ((cond = getSkipCondition())) {
      checkError(cond->isActive(), 
                 "NodeImpl::getDestStateFromWaiting: Skip for "
                 << m_nodeId << ' ' << this << " is inactive.");
      if (cond->getValue(temp) && temp) {
        debugMsg("Node:getDestState",
                 ' ' << m_nodeId << ' ' << this << ' ' << nodeStateName(m_state)
                 << " -> FINISHED. SKIP_CONDITION true.");
        m_nextState = FINISHED_STATE;
        m_nextOutcome = SKIPPED_OUTCOME;
        return true;
      }
    }

    if ((cond = getStartCondition())) {
      checkError(cond->isActive(),
                 "NodeImpl::getDestStateFromWaiting: Start for "
                 << m_nodeId << ' ' << this << " is inactive.");
      if (!cond->getValue(temp) || !temp) {
        debugMsg("Node:getDestState",
                 ' ' << m_nodeId << ' ' << this << ' ' << nodeStateName(m_state)
                 << " -> no change. START_CONDITION false or unknown");
        return false;
      }
    }
    if ((cond = getPreCondition()) && (!cond->getValue(temp) || !temp)) {
      checkError(cond->isActive(),
                 "NodeImpl::getDestStateFromWaiting: Pre for "
                 << m_nodeId << ' ' << this << " is inactive.");
      debugMsg("Node:getDestState",
               ' ' << m_nodeId << ' ' << this << ' ' << nodeStateName(m_state)
               << " -> ITERATION_ENDED. START_CONDITION true and PRE_CONDITION false or unknown.");
      m_nextState = ITERATION_ENDED_STATE;
      m_nextOutcome = FAILURE_OUTCOME;
      m_nextFailureType = PRE_CONDITION_FAILED;
      return true;
    }
    debugMsg("Node:getDestState",
             ' ' << m_nodeId << ' ' << this << ' ' << nodeStateName(m_state)
             << " -> EXECUTING. START_CONDITION and PRE_CONDITION are both true.");
    m_nextState = EXECUTING_STATE;
    return true;
  }

  // Common method
  void NodeImpl::transitionFromWaiting()
  {
    deactivatePreSkipStartConditions();
    switch (m_nextState) {

    case EXECUTING_STATE:
      deactivateAncestorEndCondition();
      break;

    case FINISHED_STATE:
      deactivateAncestorExitInvariantConditions();
      deactivateAncestorEndCondition();
      // fall through
    case ITERATION_ENDED_STATE:
      deactivateExitCondition();
      break;

    default:
      errorMsg("Attempting to transition from WAITING to invalid state "
               << nodeStateName(m_nextState));
      break;
    }
  }

  //
  // EXECUTING 
  // 
  // Description and methods here are for Empty node only
  //
  // Legal predecessor states: WAITING
  // Conditions active: AncestorExit, AncestorInvariant, End, Exit, Invariant, Post
  // Legal successor states: FINISHED, ITERATION_ENDED

  // Default method
  void NodeImpl::transitionToExecuting()
  {
    activateLocalVariables();

    activateInvariantCondition();
    activateEndCondition();
    activatePostCondition();
  }

  // Default method
  bool NodeImpl::getDestStateFromExecuting()
  {
    Expression *cond;
    bool temp;
    if ((cond = getAncestorExitCondition())) {
      checkError(cond->isActive(),
                 "NodeImpl::getDestStateFromExecuting: Ancestor exit for "
                 << m_nodeId << ' ' << this << " is inactive.");
      if (cond->getValue(temp) && temp) {
        debugMsg("Node:getDestState",
                 ' ' << m_nodeId << ' ' << this << ' ' << nodeStateName(m_state)
                 << " -> FINISHED. ANCESTOR_EXIT_CONDITION true.");
        m_nextState = FINISHED_STATE;
        m_nextOutcome = INTERRUPTED_OUTCOME;
        m_nextFailureType = PARENT_EXITED;
        return true;
      }
    }

    if ((cond = getExitCondition())) {
      checkError(cond->isActive(),
                 "NodeImpl::getDestStateFromExecuting: Exit condition for "
                 << m_nodeId << ' ' << this << " is inactive.");
      if (cond->getValue(temp) && temp) {
        debugMsg("Node:getDestState",
                 ' ' << m_nodeId << ' ' << this << ' ' << nodeStateName(m_state)
                 << " -> ITERATION_ENDED. EXIT_CONDITION true.");
        m_nextState = ITERATION_ENDED_STATE;
        m_nextOutcome = INTERRUPTED_OUTCOME;
        m_nextFailureType = EXITED;
        return true;
      }
    }

    if ((cond = getAncestorInvariantCondition())) {
      checkError(cond->isActive(),
                 "NodeImpl::getDestStateFromExecuting: Ancestor invariant for "
                 << m_nodeId << ' ' << this << " is inactive.");
      if (cond->getValue(temp) && !temp) {
        debugMsg("Node:getDestState",
                 ' ' << m_nodeId << ' ' << this << ' ' << nodeStateName(m_state)
                 << " -> FINISHED. Ancestor invariant false.");
        m_nextState = FINISHED_STATE;
        m_nextOutcome = FAILURE_OUTCOME;
        m_nextFailureType = PARENT_FAILED;
        return true;
      }
    }

    if ((cond = getInvariantCondition())) {
      checkError(cond->isActive(),
                 "NodeImpl::getDestStateFromExecuting: Invariant for "
                 << m_nodeId << ' ' << this << " is inactive.");
      if (cond->getValue(temp) && !temp) {
        debugMsg("Node:getDestState",
                 ' ' << m_nodeId << ' ' << this << ' ' << nodeStateName(m_state)
                 << " -> ITERATION_ENDED. Invariant false.");
        m_nextState = ITERATION_ENDED_STATE;
        m_nextOutcome = FAILURE_OUTCOME;
        m_nextFailureType = INVARIANT_CONDITION_FAILED;
        return true;
      }
    }

    if ((cond = getEndCondition()) && (!cond->getValue(temp) || !temp)) {
      checkError(cond->isActive(),
                 "NodeImpl::getDestStateFromExecuting: End for "
                 << m_nodeId << ' ' << this << " is inactive.");
      return false;
    }

    debugMsg("Node:getDestState",
             ' ' << m_nodeId << ' ' << this << ' ' << nodeStateName(m_state)
             << " -> ITERATION_ENDED. End condition true.");
    m_nextState = ITERATION_ENDED_STATE;
    if ((cond = getPostCondition()) && (!cond->getValue(temp) || !temp)) {
      checkError(cond->isActive(),
                 "NodeImpl::getDestStateFromExecuting: Post for "
                 << m_nodeId << ' ' << this << " is inactive.");
      m_nextOutcome = FAILURE_OUTCOME;
      m_nextFailureType = POST_CONDITION_FAILED;
    }
    else
      m_nextOutcome = SUCCESS_OUTCOME;
    return true;
  }

  // Empty node method
  void NodeImpl::transitionFromExecuting(PlexilExec *exec)
  {
    deactivateExitCondition();
    deactivateInvariantCondition();
    deactivateEndCondition();
    deactivatePostCondition();
    switch (m_nextState) {

    case FINISHED_STATE:
      deactivateAncestorExitInvariantConditions();
      break;

    case ITERATION_ENDED_STATE:
      activateAncestorEndCondition();
      break;

    default:
      errorMsg("Attempting to transition empty node from EXECUTING to invalid state "
               << nodeStateName(m_nextState));
      break;
    }

    deactivateExecutable(exec);
  }

  //
  // ITERATION_ENDED
  //
  // Description and methods here apply to ALL nodes
  //
  // Legal predecessor states: EXECUTING, FAILING, FINISHING, WAITING
  // Conditions active: AncestorEnd, AncestorExit, AncestorInvariant, Repeat
  // Legal successor states: FINISHED, WAITING

  // *** N.B.: Transition from preceding state must ensure that
  // AncestorEnd, AncestorExit, and AncestorInvariant are active!

  // Common method
  void NodeImpl::transitionToIterationEnded() 
  {
    // Release any mutexes held by this node
    if (m_usingMutexes && m_state != WAITING_STATE) {
      for (Mutex *m : *m_usingMutexes)
        m->release(this);
    }
    activateRepeatCondition();
  }

  // Common method
  bool NodeImpl::getDestStateFromIterationEnded()
  {
    Expression *cond;
    bool temp;
    if ((cond = getAncestorExitCondition())) {
      checkError(cond->isActive(),
                 "NodeImpl::getDestStateFromIterationEnded: Ancestor exit for "
                 << m_nodeId << ' ' << this << " is inactive.");
      if (cond->getValue(temp) && temp) {
        debugMsg("Node:getDestState",
                 ' ' << m_nodeId << ' ' << this << ' ' << nodeStateName(m_state)
                 << " -> FINISHED. ANCESTOR_EXIT_CONDITION true.");
        m_nextState = FINISHED_STATE;
        m_nextOutcome = INTERRUPTED_OUTCOME;
        m_nextFailureType = PARENT_EXITED;
        return true;
      }
    }

    if ((cond = getAncestorInvariantCondition())) {
      checkError(cond->isActive(),
                 "NodeImpl::getDestStateFromIterationEnded: Ancestor invariant for "
                 << m_nodeId << ' ' << this << " is inactive.");
      if (cond->getValue(temp) && !temp) {
        debugMsg("Node:getDestState",
                 ' ' << m_nodeId << ' ' << this << ' ' << nodeStateName(m_state)
                 << " -> FINISHED. ANCESTOR_INVARIANT false.");
        m_nextState = FINISHED_STATE;
        m_nextOutcome = FAILURE_OUTCOME;
        m_nextFailureType = PARENT_FAILED;
        return true;
      }
    }

    if ((cond = getAncestorEndCondition())) {
      checkError(cond->isActive(),
                 "NodeImpl::getDestStateFromIterationEnded: Ancestor end for "
                 << m_nodeId << ' ' << this << " is inactive.");
      if (cond->getValue(temp) && temp) {
        debugMsg("Node:getDestState",
                 ' ' << m_nodeId << ' ' << this << ' ' << nodeStateName(m_state)
                 << " -> FINISHED. ANCESTOR_END true.");
        m_nextState = FINISHED_STATE;
        // outcome, failure type already set
        return true;
      }
    }

    if ((cond = getRepeatCondition())) {
      if (!cond->getValue(temp)) {
        checkError(cond->isActive(),
                   "NodeImpl::getDestStateFromIterationEnded: Repeat for "
                   << m_nodeId << ' ' << this << " is inactive.");
        debugMsg("Node:getDestState",
                 ' ' << m_nodeId << ' ' << this << ' ' << nodeStateName(m_state)
                 << " -> no change. ANCESTOR_END false or unknown and REPEAT unknown.");
        return false;
      } 
      if (temp) {
        debugMsg("Node:getDestState",
                 ' ' << m_nodeId << ' ' << this << ' ' << nodeStateName(m_state)
                 << " -> WAITING. REPEAT_CONDITION true.");
        m_nextState = WAITING_STATE;
        return true;
      }
    }

    debugMsg("Node:getDestState",
             ' ' << m_nodeId << ' ' << this << ' ' << nodeStateName(m_state)
             << " -> FINISHED. REPEAT_CONDITION false.");
    m_nextState = FINISHED_STATE;
    return true;
  }

  // Common method
  void NodeImpl::transitionFromIterationEnded()
  {
    deactivateRepeatCondition();

    switch (m_nextState) {

    case FINISHED_STATE:
      deactivateAncestorExitInvariantConditions();
      deactivateAncestorEndCondition();
      return;

    case WAITING_STATE:
      reset();
      return;

    default:
      errorMsg("Attempting to transition from ITERATION_ENDED to invalid state "
               << nodeStateName(m_nextState));
      return;
    }
  }

  //
  // FINISHED
  //
  // Description and methods here apply to ALL nodes
  //
  // Legal predecessor states: EXECUTING, FAILING, FINISHING, INACTIVE, ITERATION_ENDED, WAITING
  // Conditions active:
  // Legal successor states: INACTIVE

  // Default method
  // Wrapped by AssignmentNode
  void NodeImpl::transitionToFinished()
  {
    // If transitioning from FAILING,, Release any mutexes held by this node
    if (m_usingMutexes && m_state == WAITING_STATE) {
      for (Mutex *m : *m_usingMutexes)
        m->release(this);
    }
  }

  // Common method
  bool NodeImpl::getDestStateFromFinished()
  {
    if (m_parent && m_parent->getState() == WAITING_STATE) {
      debugMsg("Node:getDestState",
               ' ' << m_nodeId << ' ' << this << ' ' << nodeStateName(m_state)
               << " -> INACTIVE. Parent state == WAITING.");
      m_nextState = INACTIVE_STATE;
      return true;
    }

    debugMsg("Node:getDestState",
             ' ' << m_nodeId << ' ' << this << ' ' << nodeStateName(m_state)
             << " -> no change.");
    return false;
  }

  // Common method
  void NodeImpl::transitionFromFinished()
  {
    reset();
  }

  //
  // FINISHING (legal for ListNode and LibraryCallNode only)
  //
  // Description and methods here apply to all other node types.
  //
  // Legal predecessor states: n/a
  // Conditions active: n/a
  // Legal successor states: n/a

  // Default method
  void NodeImpl::transitionToFinishing()
  {
    errorMsg("No transition to FINISHING state defined for this node");
  }

  // Default method
  bool NodeImpl::getDestStateFromFinishing()
  {
    errorMsg("Attempted to compute destination state from FINISHING for node "
             << m_nodeId << ' ' << this << " of type " << getType());
    return false;
  }

  // Default method
  void NodeImpl::transitionFromFinishing(PlexilExec * /* exec */)
  {
    errorMsg("No transition from FINISHING state defined for this node");
  }

  //
  // FAILING (legal for Command, Update, ListNode, and LibraryCallNode only)
  //
  // Description and methods here apply to Empty and Assignment nodes.
  //
  // Legal predecessor states: n/a
  // Conditions active: n/a
  // Legal successor states: n/a

  // Default method
  void NodeImpl::transitionToFailing(PlexilExec * /* exec */)
  {
    errorMsg("No transition to FAILING state defined for this node");
  }

  // Default method
  bool NodeImpl::getDestStateFromFailing()
  {
    errorMsg("Attempted to compute destination state from FAILING for node "
             << m_nodeId << ' ' << this << " of type " << getType());
    return false;
  }

  // Default method
  void NodeImpl::transitionFromFailing(PlexilExec * /* exec */)
  {
    errorMsg("No transition from FAILING state defined for this node");
  }

  // ***
  // *** END NODE STATE LOGIC ***
  // ***

  NodeState NodeImpl::getState() const
  {
    return (NodeState) m_state;
  }

  // Some transition handlers call this twice.
  // Called from NodeImpl::transitionTo(), ListNodeImpl::setState() (wrapper method)
  void NodeImpl::setState(PlexilExec *exec, NodeState newValue, double tym)
  {
    if (newValue == m_state)
      return;
    assertTrue_1(exec);
    logTransition(tym, newValue);
    m_state = newValue;
    if (m_state == FINISHED_STATE && !m_parent)
      // Mark this node as ready to be deleted -
      // with no parent, it cannot be reset, therefore cannot transition again.
      exec->markRootNodeFinished(this); // puts node on exec's finished queue
    else
      notify(exec); // check for potential of additional transitions
  }

  //
  // Transition time trace methods
  //

  void NodeImpl::logTransition(double tym, NodeState newState)
  {
    m_currentStateStartTime = tym;
    if (!m_timepoints)
      return;

    NodeTimepointValue *tp = m_timepoints.get();
    if (newState == INACTIVE_STATE) {
      // Reset timepoints
      while (tp) {
        tp->reset();
        tp = tp->next();
      }
      tp = m_timepoints.get();
    }

    // Update relevant timepoints
    while (tp) {
      if ((tp->state() == m_state && tp->isEnd())
          || (tp->state() == newState && !tp->isEnd()))
        tp->setValue(tym);
      tp = tp->next();
    }
  }

<<<<<<< HEAD
  /**
   * @brief Gets the time at which this node entered the given state.
   * @param state The state.
   * @return Time value as a double.
   * @note Used by PlanDebugListener.
   */
=======
>>>>>>> 5af6c114
  double NodeImpl::getStateStartTime(NodeState state) const
  {
    if (state == (NodeState) m_state)
      return m_currentStateStartTime;

    // Search for the desired state
    double result = -DBL_MAX; // default value if not found
    NodeTimepointValue *tp = m_timepoints.get();
    while (tp) {
      if (tp->state() == state && !tp->isEnd()) {
        tp->getValue(result);
        return result;
      }
      tp = tp->next();
    }

    // Not found
    return result;
  }

  double NodeImpl::getCurrentStateStartTime() const
  {
    return m_currentStateStartTime;
  }

  void NodeImpl::setNodeOutcome(NodeOutcome o)
  {
    m_outcome = o;
  }

  NodeOutcome NodeImpl::getOutcome() const
  {
    return (NodeOutcome) m_outcome;
  }

  void NodeImpl::setNodeFailureType(FailureType f)
  {
    m_failureType = f;
  }

  FailureType NodeImpl::getFailureType() const
  {
    return (FailureType) m_failureType;
  }

  Expression *NodeImpl::ensureTimepoint(NodeState st, bool isEnd)
  {
    NodeTimepointValue *result = m_timepoints.get();
    while (result) {
      if (st == result->state() && isEnd == result->isEnd())
        return result;
      result = result->next();
    }

    // Not found, create it
    result = new NodeTimepointValue(this, st, isEnd);
    result->setNext(m_timepoints.release());
    m_timepoints.reset(result);
    return result;
  }

  // Searches ancestors' maps when required
  Expression *NodeImpl::findVariable(char const *name)
  {
    debugMsg("Node:findVariable",
             " node " << m_nodeId << ", for " << name);
    Expression *result = nullptr;
    if (m_variablesByName) {
      result = m_variablesByName->findVariable(name); // searches ancestor maps
      condDebugMsg(result,
                   "Node:findVariable",
                   " node " << m_nodeId << " returning " << result->toString());
      condDebugMsg(!result,
                   "Node:findVariable",
                   " node " << m_nodeId << " not found in local map");
      return result;
    }
    else if (m_parent) {
      NodeVariableMap const *map = m_parent->getChildVariableMap();
      if (map) {
        result = map->findVariable(name);
        condDebugMsg(result,
                     "Node:findVariable",
                     " node " << m_nodeId
                     << " returning " << result->toString() << " from ancestor map");
        condDebugMsg(!result,
                     "Node:findVariable",
                     " node " << m_nodeId  << " not found in ancestor map");
        return result;
      }
    }
    // else fall through
    debugMsg("Node:findVariable",
             " node " << m_nodeId
             << " not found, no local map and no ancestor map");
    return nullptr;
  }

  Expression *NodeImpl::findLocalVariable(char const *name)
  {
    if (!m_variablesByName)
      return nullptr;

    NodeVariableMap::const_iterator it = m_variablesByName->find(name);
    if (it != m_variablesByName->end()) {
      debugMsg("Node:findLocalVariable",
               ' ' << m_nodeId << " Returning " << it->second->toString());
      return it->second;
    }

    debugMsg("Node:findLocalVariable", ' ' << m_nodeId << ' ' << name << " not found");
    return nullptr;
  }

  // Helper for the below
  static Mutex *findMutexInVector(char const *name,
                                  std::vector<MutexPtr> const &mutexes)
  {
    Mutex *result = nullptr;
    std::vector<MutexPtr>::const_iterator it =
      std::find_if(mutexes.begin(), mutexes.end(),
                   [name] (MutexPtr const &m) -> bool
                   { return m->getName() == name; });
    if (it != mutexes.end())
      result = it->get();
    return result;
  }

  // Searches ancestors when required
  Mutex *NodeImpl::findMutex(char const *name) const
  {
    debugMsg("Node:findMutex",
             " node " << m_nodeId << ", for " << name);
    Mutex *result = nullptr;
    NodeImpl const *node = this;
    while (node) {
      std::vector<MutexPtr> const *mutexvec = node->m_localMutexes.get();
      if (mutexvec) {
        result = findMutexInVector(name, *mutexvec);
        if (result) {
          debugMsg("Node:findMutex",
                   " returning mutex " << name << " from node " << node->m_nodeId);
          return result;
        }
      }
      node = node->m_parent;
    }

    // Search global mutexes
    result = getGlobalMutex(name);
    if (result) {
      debugMsg("Node:findMutex", " returning global mutex " << name);
      return result;
    }

    debugMsg("Node:findMutex", ' ' << name << " not found");
    return nullptr;
  }

  // Default methods
  NodeImpl const *NodeImpl::findChild(char const * /* childName */) const
  {
    return nullptr;
  }

  NodeImpl *NodeImpl::findChild(char const * /* childName */)
  {
    return nullptr;
  }

  //
  // Conditions
  //

  // These are special because parent owns the condition expression
  void NodeImpl::activateAncestorEndCondition()
  {
  }

  void NodeImpl::activateAncestorExitInvariantConditions()
  {
  }

  // User conditions
  void NodeImpl::activatePreSkipStartConditions()
  {
    Expression *temp;
    if ((temp = m_conditions[skipIdx]))
      temp->activate();
    if ((temp = m_conditions[startIdx]))
      temp->activate();
    if ((temp = m_conditions[preIdx]))
      temp->activate();
  }

  void NodeImpl::activateEndCondition()
  {
    if (m_conditions[endIdx])
      m_conditions[endIdx]->activate();
  }

  void NodeImpl::activateExitCondition()
  {
    if (m_conditions[exitIdx])
      m_conditions[exitIdx]->activate();
  }

  void NodeImpl::activateInvariantCondition()
  {
    if (m_conditions[invariantIdx])
      m_conditions[invariantIdx]->activate();
  }

  void NodeImpl::activatePostCondition()
  {
    if (m_conditions[postIdx])
      m_conditions[postIdx]->activate();
  }

  void NodeImpl::activateRepeatCondition()
  {
    if (m_conditions[repeatIdx])
      m_conditions[repeatIdx]->activate();
  }

  // These are for specialized node types
  void NodeImpl::activateActionCompleteCondition()
  {
    assertTrueMsg(m_conditions[actionCompleteIdx],
                  "No ActionCompleteCondition exists in node \"" << m_nodeId << "\"");
    m_conditions[actionCompleteIdx]->activate();
  }

  void NodeImpl::activateAbortCompleteCondition()
  {
    assertTrueMsg(m_conditions[abortCompleteIdx],
                  "No AbortCompleteCondition exists in node \"" << m_nodeId << "\"");
    m_conditions[abortCompleteIdx]->activate();
  }

  // These are special because parent owns the condition expression
  void NodeImpl::deactivateAncestorEndCondition()
  {
  }

  void NodeImpl::deactivateAncestorExitInvariantConditions()
  {
  }

  // User conditions
  void NodeImpl::deactivatePreSkipStartConditions()
  {
    Expression *temp;
    if ((temp = m_conditions[skipIdx]))
      temp->deactivate();
    if ((temp = m_conditions[startIdx]))
      temp->deactivate();
    if ((temp = m_conditions[preIdx]))
      temp->deactivate();
  }

  void NodeImpl::deactivateEndCondition()
  {
    if (m_conditions[endIdx])
      m_conditions[endIdx]->deactivate();
  }

  void NodeImpl::deactivateExitCondition()
  {
    if ((m_conditions[exitIdx]))
      m_conditions[exitIdx]->deactivate();
  }

  void NodeImpl::deactivateInvariantCondition()
  {
    if ((m_conditions[invariantIdx]))
      m_conditions[invariantIdx]->deactivate();
  }

  void NodeImpl::deactivatePostCondition()
  {
    if ((m_conditions[postIdx]))
      m_conditions[postIdx]->deactivate();
  }

  void NodeImpl::deactivateRepeatCondition()
  {
    if (m_conditions[repeatIdx])
      m_conditions[repeatIdx]->deactivate();
  }

  // These are for specialized node types
  void NodeImpl::deactivateActionCompleteCondition()
  {
    m_conditions[actionCompleteIdx]->deactivate();
  }

  void NodeImpl::deactivateAbortCompleteCondition()
  {
    m_conditions[abortCompleteIdx]->deactivate();
  }

  void NodeImpl::activateLocalVariables()
  {
    if (m_localVariables) {
      for (ExpressionPtr &var : *m_localVariables)
        var->activate();
    }
  }

  void NodeImpl::deactivateLocalVariables()
  {
    if (m_localVariables) {
      for (ExpressionPtr &var : *m_localVariables)
        var->deactivate();
    }
  }

  void NodeImpl::execute(PlexilExec *exec)
  {
    debugMsg("Node:execute",
             " Executing " << nodeTypeString(this->getType())
             << " node " << m_nodeId << ' ' << this);
    specializedHandleExecution(exec);
  }

  // default method
  void NodeImpl::specializedHandleExecution(PlexilExec * /* exec */)
  {
  }

  void NodeImpl::reset()
  {
    debugMsg("Node:reset", ' ' << m_nodeId << ' ' << this);

    //reset outcome and failure type
    m_outcome = NO_OUTCOME;
    m_failureType = NO_FAILURE;
  }

  // Common method
  void NodeImpl::deactivateExecutable(PlexilExec *exec) 
  {
    specializedDeactivateExecutable(exec);
    deactivateLocalVariables();
  }

  // Default method
  void NodeImpl::specializedDeactivateExecutable(PlexilExec * /* exec */)
  {
  }

  std::string NodeImpl::toString(const unsigned int indent) const
  {
    std::ostringstream retval;
    print(retval, indent);
    return retval.str();
  }

  void NodeImpl::print(std::ostream& stream, const unsigned int indent) const
  {
    std::string indentStr(indent, ' ');

    stream << indentStr << m_nodeId << "{\n";
    stream << indentStr << " State: " << nodeStateName(m_state) <<
      " (" << getCurrentStateStartTime() << ")\n";
    if (m_state == FINISHED_STATE) {
      stream << indentStr << " Outcome: " << outcomeName((NodeOutcome) m_outcome) << '\n';
      if (m_failureType != NO_FAILURE)
        stream << indentStr << " Failure type: " <<
          failureTypeName((FailureType) m_failureType) << '\n';
      // Print variables, starting with command handle
      printCommandHandle(stream, indent);
      printVariables(stream, indent);
    }
    else if (m_state != INACTIVE_STATE) {
      // Print conditions
      for (size_t i = 0; i < conditionIndexMax; ++i) {
        if (getCondition(i))
        stream << indentStr << ' ' << getConditionName(i) << ": "
               << getCondition(i)->toString()
               << '\n';
      }
      // Print variables, starting with command handle
      printCommandHandle(stream, indent);
      printVariables(stream, indent);
      printMutexes(stream, indent);
    }
    // print children
    for (NodeImplPtr const &child : this->getChildren())
      child->print(stream, indent + 2);
    stream << indentStr << "}" << std::endl;
  }

  // Default method does nothing
  void NodeImpl::printCommandHandle(std::ostream& /* stream */, const unsigned int /* indent */) const
  {
  }

  // Print variables
  void NodeImpl::printVariables(std::ostream& stream, const unsigned int indent) const
  {
    if (!m_variablesByName)
      return;
    
    std::string indentStr(indent, ' ');
    for (NodeVariableMap::const_iterator it = m_variablesByName->begin();
         it != m_variablesByName->end();
         ++it) {
      stream << indentStr << ' ' << it->first << ": " <<
        *(it->second) << '\n';
    }
  }

  // Print mutexes
  void NodeImpl::printMutexes(std::ostream& stream, const unsigned int indent) const
  {
    if (!m_localMutexes && !m_usingMutexes)
      return;

    std::string indentStr(indent, ' ');
    if (m_localMutexes) {
      stream << indentStr << " Mutexes owned:\n";
      for (MutexPtr const &mp : *m_localMutexes)
        mp->print(stream, indent + 2);
    }
    if (m_usingMutexes) {
      stream << indentStr << " Mutexes used:\n";
      for (Mutex const *m : *m_usingMutexes)
        m->print(stream, indent + 2);
    }
  }
  

  // Here because there is no Node.cc
  // and putting the function definition in Node.hh causes
  // 'duplicate symbol' linker errors.
  std::ostream& operator<<(std::ostream &stream, Node const &node)
  {
    node.print(stream, 0);
    return stream;
  }

}<|MERGE_RESOLUTION|>--- conflicted
+++ resolved
@@ -1519,15 +1519,6 @@
     }
   }
 
-<<<<<<< HEAD
-  /**
-   * @brief Gets the time at which this node entered the given state.
-   * @param state The state.
-   * @return Time value as a double.
-   * @note Used by PlanDebugListener.
-   */
-=======
->>>>>>> 5af6c114
   double NodeImpl::getStateStartTime(NodeState state) const
   {
     if (state == (NodeState) m_state)
