/* Copyright (c) 2006-2021, Universities Space Research Association (USRA).
 *  All rights reserved.
 *
 * Redistribution and use in source and binary forms, with or without
 * modification, are permitted provided that the following conditions are met:
 *     * Redistributions of source code must retain the above copyright
 *       notice, this list of conditions and the following disclaimer.
 *     * Redistributions in binary form must reproduce the above copyright
 *       notice, this list of conditions and the following disclaimer in the
 *       documentation and/or other materials provided with the distribution.
 *     * Neither the name of the Universities Space Research Association nor the
 *       names of its contributors may be used to endorse or promote products
 *       derived from this software without specific prior written permission.
 *
 * THIS SOFTWARE IS PROVIDED BY USRA ``AS IS'' AND ANY EXPRESS OR IMPLIED
 * WARRANTIES, INCLUDING, BUT NOT LIMITED TO, THE IMPLIED WARRANTIES OF
 * MERCHANTABILITY AND FITNESS FOR A PARTICULAR PURPOSE ARE
 * DISCLAIMED. IN NO EVENT SHALL USRA BE LIABLE FOR ANY DIRECT, INDIRECT,
 * INCIDENTAL, SPECIAL, EXEMPLARY, OR CONSEQUENTIAL DAMAGES (INCLUDING,
 * BUT NOT LIMITED TO, PROCUREMENT OF SUBSTITUTE GOODS OR SERVICES; LOSS
 * OF USE, DATA, OR PROFITS; OR BUSINESS INTERRUPTION) HOWEVER CAUSED AND
 * ON ANY THEORY OF LIABILITY, WHETHER IN CONTRACT, STRICT LIABILITY, OR
 * TORT (INCLUDING NEGLIGENCE OR OTHERWISE) ARISING IN ANY WAY OUT OF THE
 * USE OF THIS SOFTWARE, EVEN IF ADVISED OF THE POSSIBILITY OF SUCH DAMAGE.
 */

#include "IpcFacade.hh"

#include "ArrayImpl.hh"
#include "CommandHandle.hh"
#include "Debug.hh"
#include "Error.hh"

#include <algorithm>
#include <fstream>
#include <map>
#include <thread>

#if defined(HAVE_CSTDIO)
#include <cstdio>
#elif defined(HAVE_STDIO_H)
#include <stdio.h>
#endif

#if defined(HAVE_CSTRING)
#include <cstring>
#elif defined(HAVE_STRING_H)
#include <string.h>
#endif

namespace PLEXIL 
{
  // forward reference
  static bool definePlexilIPCMessageTypes(std::string uid);
  static void myIpcDispatch(bool *flag_ptr);
  static void ipcMessageHandler(MSG_INSTANCE /* rawMsg */,
                                void * unmarshalledMsg,
                                void * this_as_void_ptr);

  /**
   * Returns a constant character string pointer for the formatted message type,
   *  given the basic message type and destination ID.
   * @param msgName The name of the message type
   * @param destId The destination ID for the message
   * @return Character string pointer.
   */
  static char const *formatMsgName(const char *msgName, const std::string &destId)
  {
    using MessageFormatKey = std::pair<std::string, std::string>;
    using MessageFormatMap = std::map<MessageFormatKey, std::string>;

    static MessageFormatMap sl_formatMap;

    MessageFormatKey const key(msgName, destId);
    std::string &resultString = sl_formatMap[key];
    if (!resultString.empty())
      return resultString.c_str();
    sl_formatMap[key] = destId + msgName;
    return sl_formatMap[key].c_str();
  }

  /**
   * @brief Return the message format string corresponding to the message type.
   * @param typ The message type.
   * @return Const char pointer to the message format name.
   */
  static inline const char* msgFormatForType(const PlexilMsgType typ)
  {
    switch (typ) {
    case PlexilMsgType_NotifyExec:
    case PlexilMsgType_UnknownValue:
      return MSG_BASE;
      break;

    case PlexilMsgType_AddPlan:
    case PlexilMsgType_AddPlanFile:
    case PlexilMsgType_AddLibrary:
    case PlexilMsgType_AddLibraryFile:
    case PlexilMsgType_Command:
    case PlexilMsgType_Message:
    case PlexilMsgType_LookupNow:
    case PlexilMsgType_PlannerUpdate:
    case PlexilMsgType_StringValue:
    case PlexilMsgType_TelemetryValues:
      return STRING_VALUE_MSG;
      break;

    case PlexilMsgType_ReturnValues:
      return RETURN_VALUE_MSG;
      break;

    case PlexilMsgType_BooleanValue:
      return BOOLEAN_VALUE_MSG;
      break;

    case PlexilMsgType_IntegerValue:
      return INTEGER_VALUE_MSG;
      break;

    case PlexilMsgType_RealValue:
      return REAL_VALUE_MSG;
      break;
              
    case PlexilMsgType_BooleanArray:
      return BOOLEAN_ARRAY_MSG;
      break;
              
    case PlexilMsgType_IntegerArray:
      return INTEGER_ARRAY_MSG;
      break;
              
    case PlexilMsgType_RealArray:
      return REAL_ARRAY_MSG;
      break;

    case PlexilMsgType_StringArray:
      return STRING_ARRAY_MSG;
      break;

    case PlexilMsgType_PairBoolean:
      return BOOLEAN_PAIR_MSG;
      break;

    case PlexilMsgType_PairInteger:
      return INTEGER_PAIR_MSG;
      break;

    case PlexilMsgType_PairReal:
      return REAL_PAIR_MSG;
      break;

    case PlexilMsgType_PairString:
      return STRING_PAIR_MSG;
      break;

    default:
      return nullptr;
      break;
    }
  }

  /**
   * @brief Utility function to create a value message from a PLEXIL Value.
   * @param val The Value to encode in the message.
   * @return Pointer to newly allocated IPC message.
   * @note Returns nullptr for unimplemented/invalid Values.
   */
  struct PlexilMsgBase *constructPlexilValueMsg(Value const &val)
  {
    if (val.isKnown()) {
      switch (val.valueType()) {
      case BOOLEAN_TYPE: {
        bool b;
        val.getValue(b);
        struct PlexilBooleanValueMsg *boolMsg = new struct PlexilBooleanValueMsg;
        boolMsg->header.msgType = PlexilMsgType_BooleanValue;
        boolMsg->boolValue = (unsigned char) b;
        debugMsg("constructPlexilValueMsg", " Boolean value is " << b);
        return (struct PlexilMsgBase *) boolMsg;
      }

      case INTEGER_TYPE: {
        struct PlexilIntegerValueMsg *intMsg = new struct PlexilIntegerValueMsg;
        intMsg->header.msgType = PlexilMsgType_IntegerValue;
        val.getValue(intMsg->intValue);
        debugMsg("constructPlexilValueMsg", " Integer value is " << intMsg->intValue);
        return (struct PlexilMsgBase *) intMsg;
      }

      case REAL_TYPE: {
        struct PlexilRealValueMsg *realMsg = new struct PlexilRealValueMsg;
        realMsg->header.msgType = PlexilMsgType_RealValue;
        val.getValue(realMsg->doubleValue);
        debugMsg("constructPlexilValueMsg", " Real value is " << realMsg->doubleValue);
        return (struct PlexilMsgBase *) realMsg;
      }

      case STRING_TYPE: {
        std::string const *sp;
        val.getValuePointer(sp);
        struct PlexilStringValueMsg *stringMsg = new struct PlexilStringValueMsg;
        stringMsg->header.msgType = PlexilMsgType_StringValue;
        stringMsg->stringValue = sp->c_str();
        debugMsg("constructPlexilValueMsg", " String value is \"" << stringMsg->stringValue << "\"");
        return (struct PlexilMsgBase *) stringMsg;
      }

      case COMMAND_HANDLE_TYPE: {
        CommandHandleValue handle;
        val.getValue(handle);
        struct PlexilCommandHandleValueMsg *handleMsg = new struct PlexilCommandHandleValueMsg;
        handleMsg->header.msgType = PlexilMsgType_CommandHandleValue;
        handleMsg->commandHandleValue = handle;
        return (struct PlexilMsgBase *) handleMsg;
      }

      case BOOLEAN_ARRAY_TYPE: {
        BooleanArray const *ba = nullptr;
        val.getValuePointer(ba);
        assertTrue_1(ba);
        size_t size = ba->size();
        unsigned char *bools = new unsigned char[size];
        for (size_t i = 0; i < size; i++) {
          bool b;
          assertTrue_2(ba->getElement(i, b), "Boolean array element is UNKNOWN");
          bools[i] = (unsigned char) b;
        }
        struct PlexilBooleanArrayMsg* boolArrayMsg = new PlexilBooleanArrayMsg();
        boolArrayMsg->header.msgType = PlexilMsgType_BooleanArray;
        boolArrayMsg->arraySize = size;
        boolArrayMsg->boolArray = bools;
        debugMsg("constructPlexilValueMsg",
                 " Boolean array size " << boolArrayMsg->arraySize);
        debugStmt("constructPlexilValueMsg",
                  for (size_t i = 0; i < size; ++i) 
                    std::cout << "elt " << i << ": " << (bool) boolArrayMsg->boolArray[i] << '\n');
        debugMsg("constructPlexilValueMsg",
                 " First parameter of Boolean array is " << (bool) boolArrayMsg->boolArray[0]);
        return (struct PlexilMsgBase *) boolArrayMsg;
      }

      case INTEGER_ARRAY_TYPE: {
        IntegerArray const *ia = nullptr;
        val.getValuePointer(ia);
        assertTrue_1(ia);
        size_t size = ia->size();
        int32_t *nums = new int32_t[size];
        for (size_t i = 0; i < size; i++) 
          assertTrue_2(ia->getElement(i, nums[i]), "Integer array element is UNKNOWN");
        struct PlexilIntegerArrayMsg* intArrayMsg = new PlexilIntegerArrayMsg();
        intArrayMsg->header.msgType = PlexilMsgType_IntegerArray;
        intArrayMsg->arraySize = size;
        intArrayMsg->intArray = nums;
        debugMsg("constructPlexilValueMsg",
                 " Integer array size " << intArrayMsg->arraySize);
        debugStmt("constructPlexilValueMsg",
                  for (size_t i = 0; i < size; ++i) 
                    std::cout << "elt " << i << ": " << intArrayMsg->intArray[i] << '\n');
        return (struct PlexilMsgBase*) intArrayMsg;
      }

      case REAL_ARRAY_TYPE: {
        RealArray const *ra = nullptr;
        val.getValuePointer(ra);
        assertTrue_1(ra);
        size_t size = ra->size();
        double *nums = new double[size];
        for (size_t i = 0; i < size; i++) 
          assertTrue_1(ra->getElement(i, nums[i]));
        struct PlexilRealArrayMsg* realArrayMsg = new PlexilRealArrayMsg();
        realArrayMsg->header.msgType = PlexilMsgType_RealArray;
        realArrayMsg->arraySize = size;
        realArrayMsg->doubleArray = nums;
        debugMsg("constructPlexilValueMsg",
                 " Real array size " << realArrayMsg->arraySize);
        debugStmt("constructPlexilValueMsg",
                  for (size_t i = 0; i < size; ++i) 
                    std::cout << "elt " << i << ": " << realArrayMsg->doubleArray[i] << '\n');
        return (struct PlexilMsgBase *) realArrayMsg;
      }

      case STRING_ARRAY_TYPE: {
        StringArray const *sa = nullptr;
        val.getValuePointer(sa);
        assertTrue_1(sa);
        size_t size = sa->size();
        const char **strings = new const char*[size];
        for (size_t i = 0; i < size; i++) {
          std::string const *temp = nullptr;
          assertTrue_1(sa->getElementPointer(i, temp));
          strings[i] = temp->c_str();
        }
        struct PlexilStringArrayMsg* strArrayMsg = new PlexilStringArrayMsg();
        strArrayMsg->header.msgType = PlexilMsgType_StringArray;
        strArrayMsg->arraySize = size;
        strArrayMsg->stringArray = strings;
        debugMsg("constructPlexilValueMsg",
                 " String array size " << strArrayMsg->arraySize);
        debugStmt("constructPlexilValueMsg",
                  for (size_t i = 0; i < size; ++i) 
                    std::cout << "elt " << i << ": " << strArrayMsg->stringArray[i] << '\n');
        return (struct PlexilMsgBase *) strArrayMsg;
      }

      default:
        errorMsg("constructPlexilValueMsg: Invalid or unimplemented PLEXIL data type "
                 << val.valueType());
        return nullptr;
      }
    }
    else {
      // Unknown
      struct PlexilUnknownValueMsg *unkMsg = new struct PlexilUnknownValueMsg;
      unkMsg->header.msgType = PlexilMsgType_UnknownValue;
      debugMsg("constructPlexilValueMsg", " Unknown value");
      return (struct PlexilMsgBase *) unkMsg;
    }
  }

  struct PlexilMsgBase* constructPlexilPairMsg(std::string const& name,
                                               Value const val)
  {
    PlexilMsgBase* result = nullptr;
    if (val.isKnown()) {
      switch(val.valueType()) {
      case BOOLEAN_TYPE: {
        bool b;
        val.getValue(b);
        struct BooleanPair* boolMsg = new BooleanPair;
        boolMsg->pairBoolValue = b;
        debugMsg("constructPlexilPairMsg",
                 "(" << name << ", " << boolMsg->pairBoolValue << ")");
        result = reinterpret_cast<PlexilMsgBase*>(boolMsg);
        result->msgType = PlexilMsgType_PairBoolean;
        break;
      }
      case INTEGER_TYPE: {
        struct IntegerPair* intMsg = new IntegerPair;
        val.getValue(intMsg->pairIntValue);
        debugMsg("constructPlexilPairMsg",
                 "(" << name << ", " << intMsg->pairIntValue << ")");
        result = reinterpret_cast<PlexilMsgBase*>(intMsg);
        result->msgType = PlexilMsgType_PairInteger;
        break;
      }
      case REAL_TYPE: {
        struct RealPair* realMsg = new RealPair;
        val.getValue(realMsg->pairDoubleValue);
        debugMsg("constructPlexilPairMsg",
                 "(" << name << ", " << realMsg->pairDoubleValue << ")");
        result = reinterpret_cast<PlexilMsgBase*>(realMsg);
        result->msgType = PlexilMsgType_PairReal;
        break;
      }
      case STRING_TYPE: {
        std::string const* sp;
        val.getValuePointer(sp);
        struct StringPair* strMsg = new StringPair;
        strMsg->pairStringValue = sp->c_str();
        debugMsg("constructPlexilPairMsg",
                 "(" << name << ", " << strMsg->pairStringValue << ")");
        result = reinterpret_cast<PlexilMsgBase*>(strMsg);
        result->msgType = PlexilMsgType_PairString;
        break;
      }
      default:
        break;
      }
      if(result)
        reinterpret_cast<PairHeader*>(result)->pairName = name.c_str();
    }
    else {
      debugMsg("constructPlexilPairMsg", " Unknown value.");
    }
    return result;
  }

  /**
   * @brief Utility function to extract the value from a value message.
   * @param msg Pointer to const IPC message.
   * @return The Value represented by the message.
   * @note The returned value will be unknown if the message is not a value message.
   */
  Value getPlexilMsgValue(struct PlexilMsgBase const *msg)
  {
    assertTrue_2(msg, "getPlexilMsgValue: null pointer");

    debugMsg("getPlexilMsgValue", " message type = " << msg->msgType);
    switch ((PlexilMsgType) msg->msgType) {
    case PlexilMsgType_CommandHandleValue: {
      PlexilCommandHandleValueMsg const *param = reinterpret_cast<const struct PlexilCommandHandleValueMsg*> (msg);
      debugMsg("getPlexilMsgValue",
               " received CommandHandle " << commandHandleValueName((CommandHandleValue) param->commandHandleValue));
      return Value((CommandHandleValue) param->commandHandleValue);
    }

    case PlexilMsgType_BooleanValue: {
      const struct PlexilBooleanValueMsg* param = reinterpret_cast<const struct PlexilBooleanValueMsg*> (msg);
      debugMsg("getPlexilMsgValue",
               " received Boolean " << param->boolValue);
      return Value((bool) param->boolValue);
    }

    case PlexilMsgType_IntegerValue: {
      const struct PlexilIntegerValueMsg* param = reinterpret_cast<const struct PlexilIntegerValueMsg*> (msg);
      debugMsg("getPlexilMsgValue",
               " received Integer " << param->intValue);
      return Value(param->intValue);
    }

    case PlexilMsgType_RealValue: {
      const struct PlexilRealValueMsg* param = reinterpret_cast<const struct PlexilRealValueMsg*> (msg);
      debugMsg("getPlexilMsgValue",
               " received Real " << param->doubleValue);
      return Value(param->doubleValue);
    }

    case PlexilMsgType_StringValue: {
      const struct PlexilStringValueMsg* param = reinterpret_cast<const struct PlexilStringValueMsg*> (msg);
      debugMsg("getPlexilMsgValue",
               " received String " << param->stringValue);
      return Value(param->stringValue);
    }

    case PlexilMsgType_BooleanArray: {
      const struct PlexilBooleanArrayMsg* param = reinterpret_cast<const struct PlexilBooleanArrayMsg*> (msg);
      debugMsg("getPlexilMsgValue",
               " received Boolean array of size " << param->arraySize);
      debugStmt("getPlexilMsgValue",
                for (size_t j = 0; j < param->arraySize; j++)
                  std::cout << " elt " << j << ": " << (bool) param->boolArray[j] << '\n');
      BooleanArray array(param->arraySize);
      for (size_t j = 0; j < param->arraySize; j++)
        array.setElement(j, (bool) param->boolArray[j]);
      return Value(array);
    }

    case PlexilMsgType_IntegerArray: {
      const struct PlexilIntegerArrayMsg* param = reinterpret_cast<const struct PlexilIntegerArrayMsg*> (msg);
      debugMsg("getPlexilMsgValue",
               " received Integer array of size " << param->arraySize);
      debugStmt("getPlexilMsgValue",
                for (size_t j = 0; j < param->arraySize; j++)
                  std::cout << " elt " << j << ": " << param->intArray[j] << '\n');
      IntegerArray array(param->arraySize);
      for (size_t j = 0; j < param->arraySize; j++)
        array.setElement(j, param->intArray[j]);
      return Value(array);
    }

    case PlexilMsgType_RealArray: {
      const struct PlexilRealArrayMsg* param = reinterpret_cast<const struct PlexilRealArrayMsg*> (msg);
      debugMsg("getPlexilMsgValue",
               " received Real array of size " << param->arraySize);
      debugStmt("getPlexilMsgValue",
                for (size_t j = 0; j < param->arraySize; j++)
                  std::cout << " elt " << j << ": " << param->doubleArray[j] << '\n');
      RealArray array(param->arraySize);
      for (size_t j = 0; j < param->arraySize; j++)
        array.setElement(j, param->doubleArray[j]);
      return Value(array);
    }

    case PlexilMsgType_StringArray: {
      const struct PlexilStringArrayMsg* param = reinterpret_cast<const struct PlexilStringArrayMsg*> (msg);
      debugMsg("getPlexilMsgValue",
               " received String array of size " << param->arraySize);
      debugStmt("getPlexilMsgValue",
                for (size_t j = 0; j < param->arraySize; j++)
                  std::cout << " elt " << j << ": " << param->stringArray[j] << '\n');
      StringArray array(param->arraySize);
      for (size_t j = 0; j < param->arraySize; j++)
        array.setElement(j, std::string(param->stringArray[j]));
      return Value(array);
    }

    default:
      // TODO: handle error more gracefully
      errorMsg("getPlexilMsgValue: invalid or unimplemented message type "
               << msg->msgType);
      // fall thru...

    case PlexilMsgType_UnknownValue:
      return Value();
    }
  }

  IpcFacade::IpcFacade() :
    m_myUID(generateUID()),
    m_listenersMutex(),
    m_nextSerial(1),
    m_isInitialized(false),
    m_isStarted(false),
    m_stopDispatchThread(false)
  {
    debugMsg("IpcFacade", " constructor");
  }

  IpcFacade::~IpcFacade() {
    debugMsg("IpcFacade", " destructor");
    if (m_isStarted) {
      stop();
    }
    if (m_isInitialized) { // but not started
      unsubscribeAllListeners();
      IPC_disconnect();
      m_isInitialized = false;
    }
  }

  const std::string& IpcFacade::getUID() {
    return m_myUID;
  }

  /**
   * @brief Connects to the Ipc server. This should be called before calling start().
   * If it is not, this method is called by start. If already initialized, this method
   * does nothing and returns IPC_OK.
   * @param taskName If null, the current UID of the IpcFacade is used as the task name.
   */
  IPC_RETURN_TYPE IpcFacade::initialize(const char* taskName, const char* serverName)
  {
    if (m_isInitialized) {
      debugMsg("IpcFacade:initialize", " already done, returning");
      return IPC_OK;
    }

    if (taskName && *taskName && taskName != m_myUID)
      m_myUID = taskName;

    debugMsg("IpcFacade:initialize",
             " UID " << m_myUID <<  " server name " << serverName);

    IPC_RETURN_TYPE result = IPC_OK;

    // perform global initialization
    // Initialize IPC
    // possibly redundant, but always safe
    debugMsg("IpcFacade:initialize", " calling IPC_initialize()");
    result = IPC_initialize();
    if (result != IPC_OK) {
      debugMsg("IpcFacade:initialize", " IPC_initialize() failed, IPC_errno = " << IPC_errno);
      return result;
    }

    // Connect to central
    debugMsg("IpcFacade:initialize", " calling IPC_connectModule()");
    result = IPC_connectModule(m_myUID.c_str(), serverName);
    if (result != IPC_OK) {
      debugMsg("IpcFacade:initialize", " IPC_connectModule() failed, IPC_errno = " << IPC_errno);
      return result;
    }

    // Define messages
    debugMsg("IpcFacade:initialize", " defining message types");
    if (definePlexilIPCMessageTypes(m_myUID)) {
      result = IPC_OK;
    }
    else {
      condDebugMsg(result == IPC_OK, "IpcFacade:initialize", " defining message types failed");
      result = IPC_Error;
    }
    if (result == IPC_OK) {
      m_isInitialized = true;
      debugMsg("IpcFacade:initialize", " succeeded");
    }
    return result;
  }

  /**
   * @brief Initializes and starts the Ipc message handling thread. If Ipc is already
   * started, this method does nothing and returns IPC_OK.
   * @return IPC_Error if the dispatch thread is not started correctly, IPC_OK otherwise
   */
  IPC_RETURN_TYPE IpcFacade::start()
  {
    IPC_RETURN_TYPE result = IPC_OK;
    if (!m_isInitialized || !IPC_isConnected())
      result = IPC_Error;

    //perform only when this instance is the only started instance of the class
    if (result == IPC_OK && !m_isStarted) {
      // Subscribe to messages
      debugMsg("IpcFacade:start",
               ' ' << m_myUID << " subscribing to messages");
      subscribeToMsgs();

      // Spawn message thread AFTER all subscribes complete
      // Running thread in parallel with subscriptions resulted in deadlocks
      debugMsg("IpcFacade:start", ' ' << m_myUID << " spawning IPC dispatch thread");
      m_thread = std::thread(myIpcDispatch, &m_stopDispatchThread);
      m_isStarted = true;
    }
    return result;
  }

  /**
   * @brief Removes all subscriptions registered by this IpcFacade. If
   * this is the only running instance of IpcFacade, stops the Ipc message
   * handling thread. If Ipc is not running, this method does nothing and returns IPC_OK.
   */
  void IpcFacade::stop()
  {
    if (!m_isStarted) {
      return;
    }

    // Cancel IPC dispatch thread first to prevent deadlocks
    debugMsg("IpcFacade:stop", ' ' << m_myUID << " cancelling dispatch thread");
    m_stopDispatchThread = true;
    m_thread.join();

    debugMsg("IpcFacade:stop", ' ' << m_myUID << " unsubscribing all");
    unsubscribeAllListeners();

    debugMsg("IpcFacade:stop", ' ' << m_myUID << " unsubscribing from messages");
    unsubscribeFromMsgs();
    m_isStarted = false;

    // Disconnect from central
    debugMsg("IpcFacade:stop", ' ' << m_myUID << " disconnecting");
    IPC_disconnect();
    m_isInitialized = false;

    debugMsg("IpcFacade:stop", ' ' << m_myUID << " complete");
  }

  void IpcFacade::subscribeAll(IpcMessageListener* listener)
  {
    debugMsg("IpcFacade:subscribeAll", " locking listeners mutex");
    {
      std::lock_guard<std::mutex> guard(m_listenersMutex);
      m_listenersToAll.push_back(listener);
    }
    debugMsg("IpcFacade:subscribeAll", " unlocked listeners mutex");
  }

  void IpcFacade::subscribe(IpcMessageListener* listener, PlexilMsgType type)
  {
    debugMsg("IpcFacade:subscribe", " locking listeners mutex");
    {
      std::lock_guard<std::mutex> guard(m_listenersMutex);
      //creates a new entry if one does not already exist
      m_registeredListeners[type].push_back(listener);
    }
    debugMsg("IpcFacade:subscribe", " unlocked listeners mutex");
  }

  // Unsubscribe this one listener from all messages to which it listens.
  void IpcFacade::unsubscribe(IpcMessageListener *listener)
  {
    debugMsg("IpcFacade:unsubscribe", " locking listeners mutex");
    {
      std::lock_guard<std::mutex> guard(m_listenersMutex);
      std::remove(m_listenersToAll.begin(), m_listenersToAll.end(), listener);
      for (ListenerMap::value_type pair : m_registeredListeners)
        std::remove(pair.second.begin(), pair.second.end(), listener);
    }
    debugMsg("IpcFacade:unsubscribe", " unlocking listeners mutex");
  }

  // Ignore the "unused variable" warning, it's used; see below.
  static constexpr const char *ALL_MSG_TYPE_NAMES[] =
    {MSG_BASE,
     RETURN_VALUE_MSG,
     BOOLEAN_VALUE_MSG,
     INTEGER_VALUE_MSG,
     REAL_VALUE_MSG,
     STRING_VALUE_MSG,
     BOOLEAN_ARRAY_MSG,
     INTEGER_ARRAY_MSG,
     REAL_ARRAY_MSG,
     STRING_ARRAY_MSG,
     BOOLEAN_PAIR_MSG,
     INTEGER_PAIR_MSG,
     REAL_PAIR_MSG,
     STRING_PAIR_MSG,
     nullptr};

  IPC_RETURN_TYPE IpcFacade::subscribeToMsgs()
  {
    IPC_RETURN_TYPE status = IPC_OK;
    for (const char * const *name = &ALL_MSG_TYPE_NAMES[0] ; *name ; ++name) {
      status = subscribeDataCentral(*name, ipcMessageHandler);
      assertTrueMsg(status == IPC_OK,
                    "IpcFacade " << m_myUID << ": Subscribing to " << *name
                    << " messages failed; IPC_errno = " << IPC_errno);
    }      
    return status;
  }

  void IpcFacade::unsubscribeAllListeners()
  {
    // prevent modification and access while removing
    debugMsg("IpcFacade:unsubscribeAll", " locking listeners mutex");
    {
      std::lock_guard<std::mutex> guard(m_listenersMutex);

      m_listenersToAll.clear();
      m_registeredListeners.clear();
    }
    debugMsg("IpcFacade:unsubscribeAll", " unlocked listeners mutex");
  }

  IPC_RETURN_TYPE IpcFacade::unsubscribeFromMsgs()
  {
    IPC_RETURN_TYPE status = IPC_OK;
    for (const char * const *name = &ALL_MSG_TYPE_NAMES[0] ; *name ; ++name) {
      status = IPC_unsubscribe(*name, ipcMessageHandler);
      assertTrueMsg(status == IPC_OK,
                    "IpcFacade " << m_myUID << ": Unsubscribing from " << *name
                    << " messages failed; IPC_errno = " << IPC_errno);
    }      
    return status;
  }

  /**
   * @brief publishes the given message via IPC
   * @param command The command string to send
   */
  uint32_t IpcFacade::publishMessage(std::string const &command)
  {
    assertTrue_2(m_isStarted, "publishMessage called before started");
    struct PlexilStringValueMsg packet =
      { { PlexilMsgType_Message,
          0,
          getSerialNumber(),
          m_myUID.c_str() },
        command.c_str() };
    return IPC_publishData(STRING_VALUE_MSG, (void *) &packet);
  }

  uint32_t IpcFacade::publishCommand(std::string const &command,
                                     std::vector<Value> const &argsToDeliver)
  {
    return sendCommand(command, "", argsToDeliver);
  }

  uint32_t IpcFacade::sendCommand(std::string const &command,
                                  std::string const &dest,
                                  std::vector<Value> const &argsToDeliver)
  {
    assertTrue_2(m_isStarted, "publishCommand called before started");
    uint32_t serial = getSerialNumber();
    struct PlexilStringValueMsg cmdPacket =
      { { PlexilMsgType_Command,
          (uint16_t) argsToDeliver.size(),
          serial,
          m_myUID.c_str() },
        command.c_str() };

    IPC_RETURN_TYPE result =
      IPC_publishData(formatMsgName(STRING_VALUE_MSG, dest), (void *) &cmdPacket);

    if (result == IPC_OK) {
      result = sendParameters(argsToDeliver, serial);
    }

    setError(result);

    if (result == IPC_OK) {
      debugMsg("IpcFacade:publishCommand", ' ' << m_myUID
               << " Command \"" << command << "\" published, serial " << serial);
      return serial;
    }
    else {
      return ERROR_SERIAL;
    }
  }

  uint32_t IpcFacade::publishLookupNow(std::string const &lookup, std::vector<Value> const &argsToDeliver) {
    return sendLookupNow(lookup, "", argsToDeliver);
  }

  uint32_t IpcFacade::sendLookupNow(std::string const &lookup,
                                    std::string const &dest,
                                    std::vector<Value> const &argsToDeliver)
  {
    // Construct the messages
    // Leader
    uint32_t serial = getSerialNumber();
    struct PlexilStringValueMsg leader =
      { { PlexilMsgType_LookupNow,
          (uint16_t) argsToDeliver.size(),
          serial,
          m_myUID.c_str() },
        lookup.c_str() };

    IPC_RETURN_TYPE result =
      IPC_publishData(formatMsgName(STRING_VALUE_MSG, dest), (void *) &leader);

    if (result == IPC_OK && !argsToDeliver.empty())
      // Send trailers, if any 
      result = sendParameters(argsToDeliver, serial);

    setError(result);
    return result == IPC_OK ? serial : ERROR_SERIAL;
  }

  uint32_t IpcFacade::publishReturnValues(uint32_t request_serial,
                                          std::string const &request_uid,
                                          Value const &arg)
  {
    assertTrue_2(m_isStarted, "publishReturnValues called before started");
    uint32_t serial = getSerialNumber();
    struct PlexilReturnValuesMsg packet =
      { { PlexilMsgType_ReturnValues,
          1, // trailing msgs
          serial,
          m_myUID.c_str() },
        request_serial,
        request_uid.c_str() };
    IPC_RETURN_TYPE result =
      IPC_publishData(formatMsgName(RETURN_VALUE_MSG, request_uid), (void *) &packet);
    if (result == IPC_OK) {
      result = sendParameters(std::vector<Value>(1, arg), serial, request_uid);
    }
    setError(result);
    return result == IPC_OK ? serial : ERROR_SERIAL;
  }

  IPC_RETURN_TYPE IpcFacade::getError() {
    return m_error;
  }

  void IpcFacade::setError(IPC_RETURN_TYPE error) {
    m_error = error;
  }

  uint32_t IpcFacade::publishTelemetry(const std::string& destName,
                                       std::vector<Value> const &values)
  {
    // Telemetry values message
    debugMsg("IpcFacade:publishTelemetry",
             ' ' << m_myUID << " sending telemetry message for \"" << destName << "\"");
    uint32_t leaderSerial = getSerialNumber();
    PlexilStringValueMsg tvMsg =
      { { (uint16_t) PlexilMsgType_TelemetryValues,
          (uint16_t) values.size(),
          leaderSerial,
          m_myUID.c_str()},
        destName.c_str()};
    IPC_RETURN_TYPE status = IPC_publishData(STRING_VALUE_MSG, (void *) &tvMsg);
    if (status == IPC_OK && !values.empty()) {
      status = sendParameters(values, leaderSerial);
    }
    setError(status);
    return status == IPC_OK ? leaderSerial : ERROR_SERIAL;
  }
  
  uint32_t IpcFacade::publishUpdate(const std::string& nodeName,
                                    std::vector<std::pair<std::string, Value> > const& update) {
    debugMsg("IpcFacade:publishUpdate",
             ' ' << m_myUID << " sending planner update for \"" << nodeName << "\"");
    uint32_t serial = getSerialNumber();
    struct PlexilStringValueMsg updatePacket =
      {{PlexilMsgType_PlannerUpdate,
        static_cast<uint16_t>(update.size()),
        serial,
        m_myUID.c_str()},
       nodeName.c_str()};
    IPC_RETURN_TYPE status = IPC_publishData(STRING_VALUE_MSG, (void*) &updatePacket);
    if (status == IPC_OK) {
      status = sendPairs(update, serial);
    }
    setError(status);
    return status == IPC_OK ? serial : ERROR_SERIAL;
  }

  /**
   * @brief Helper function for sending a vector of parameters via IPC.
   * @param args The arguments to convert into messages and send
   * @param serial The serial to send along with each parameter. This should be the same serial as the header
   */
  IPC_RETURN_TYPE IpcFacade::sendParameters(std::vector<Value> const &args, uint32_t serial) {
    return sendParameters(args, serial, "");
  }

  /**
   * @brief Helper function for sending a vector of parameters via IPC to a specific executive.
   * @param args The arguments to convert into messages and send
   * @param serial The serial to send along with each parameter. This should be the same serial as the header
   * @param dest The destination executive name. If dest is an empty string, parameters are broadcast to
   * all executives
   */
  IPC_RETURN_TYPE IpcFacade::sendParameters(std::vector<Value> const &args, uint32_t serial, std::string const &dest) {
    size_t nParams = args.size();
    // Construct parameter messages
    PlexilMsgBase* paramMsgs[nParams];
    for (size_t i = 0; i < nParams; ++i) {
      PlexilMsgBase* paramMsg = constructPlexilValueMsg(args[i]);
      // Fill in common fields
      paramMsg->count = i;
      paramMsg->serial = serial;
      paramMsg->senderUID = m_myUID.c_str();
      paramMsgs[i] = paramMsg;
    }
    
    // Send the messages
    IPC_RETURN_TYPE result = IPC_OK;
    for (size_t i = 0; i < nParams && result == IPC_OK; i++) {
      char const *msgFormat = msgFormatForType((PlexilMsgType) paramMsgs[i]->msgType);
      if (dest.empty()) {
        debugMsg("IpcFacade:sendParameters",
                 " using format " << msgFormat << " for parameter " << i);
        result = IPC_publishData(msgFormat, paramMsgs[i]);
      }
      else {
        char const *msgName = formatMsgName(msgFormat, dest);
        debugMsg("IpcFacade:sendParameters",
                 " using format " << msgName << " for parameter " << i);
        result = IPC_publishData(msgName, paramMsgs[i]);
      }
    }

    // free the parameter packets
    for (size_t i = 0; i < nParams; i++) {
      PlexilMsgBase* m = paramMsgs[i];
      paramMsgs[i] = nullptr;
      switch (m->msgType) {
      case PlexilMsgType_UnknownValue:
        delete (PlexilUnknownValueMsg*) m;
        break;

      case PlexilMsgType_CommandHandleValue:
        delete (PlexilCommandHandleValueMsg*) m;
        break;

      case PlexilMsgType_BooleanValue:
        delete (PlexilBooleanValueMsg*) m;
        break;

      case PlexilMsgType_IntegerValue:
        delete (PlexilIntegerValueMsg*) m;
        break;

      case PlexilMsgType_RealValue:
        delete (PlexilRealValueMsg*) m;
        break;

      case PlexilMsgType_StringValue:
        delete (PlexilStringValueMsg*) m;
        break;

        // *** DON'T FREE ARRAY DATA! IPC does this. ***
      case PlexilMsgType_BooleanArray: {
        PlexilBooleanArrayMsg *bam = (PlexilBooleanArrayMsg*) m;
        delete bam;
        break;
      }

      case PlexilMsgType_IntegerArray: {
        PlexilIntegerArrayMsg *iam = (PlexilIntegerArrayMsg*) m;
        delete iam;
        break;
      }

      case PlexilMsgType_RealArray: {
        PlexilRealArrayMsg *ram = (PlexilRealArrayMsg*) m;
        delete ram;
        break;
      }

      case PlexilMsgType_StringArray: {
        PlexilStringArrayMsg *sam = (PlexilStringArrayMsg*) m;
        delete sam;
        break;
      }

      default:
        delete m;
        break;
      }
    }

    return result;
  }

  /** 
   * @brief Helper function for sending a vector of pairs via IPC.
   * @param pairs The pairs to convert into messages and send
   * @param serial The serial to send along with each parameter.  This should be the same serial s the header.
   * 
   * @return The IPC error status.
   */
  IPC_RETURN_TYPE IpcFacade::sendPairs(std::vector<std::pair<std::string, Value> > const& pairs,
                                       uint32_t serial) {
    IPC_RETURN_TYPE result = IPC_OK;
    for(std::vector<std::pair<std::string, Value> >::const_iterator it = pairs.begin();
        it != pairs.end() && result == IPC_OK; ++it) {
      PlexilMsgBase* pairMsg = constructPlexilPairMsg(it->first, it->second);
      pairMsg->count = std::distance(pairs.begin(), it);
      pairMsg->serial = serial;
      pairMsg->senderUID = m_myUID.c_str();
      std::string msgName =
        formatMsgName(msgFormatForType((PlexilMsgType) pairMsg->msgType),
                      "");
      result = IPC_publishData(msgName.c_str(), pairMsg);

      switch(pairMsg->msgType) {
      case PlexilMsgType_PairBoolean:
        delete reinterpret_cast<BooleanPair*>(pairMsg);
        break;
      case PlexilMsgType_PairInteger:
        delete reinterpret_cast<IntegerPair*>(pairMsg);
        break;
      case PlexilMsgType_PairReal:
        delete reinterpret_cast<RealPair*>(pairMsg);
        break;
      case PlexilMsgType_PairString:
        delete reinterpret_cast<StringPair*>(pairMsg);
        break;
      default:
        delete pairMsg;
        break;
      }
    }
    return result;
  }

  /**
   * @brief Get next serial number
   */
  uint32_t IpcFacade::getSerialNumber() {
    return m_nextSerial++;
  }

  //! Define all PLEXIL message types with Central. Also defines each
  //! PLEXIL message type with the UID as a prefix for directed
  //! communication. Has no effect for any previously defined message
  //! types.
  //! @param uid The UID of the calling IpcFacade instance.
  //! @return true if successful, false otherwise
  //! @note Caller should ensure IPC_initialize() has been called first
  bool definePlexilIPCMessageTypes(std::string uid)
  {
    debugMsg("IpcFacade:definePlexilIPCMessageTypes", " entered");
    IPC_RETURN_TYPE status;
    status = IPC_defineMsg(MSG_BASE, IPC_VARIABLE_LENGTH, MSG_BASE_FORMAT);
    if (status != IPC_OK)
      return false;
    status = IPC_defineMsg(formatMsgName(MSG_BASE, uid), IPC_VARIABLE_LENGTH, MSG_BASE_FORMAT);
    if (status != IPC_OK)
      return false;
    status = IPC_defineMsg(RETURN_VALUE_MSG, IPC_VARIABLE_LENGTH, RETURN_VALUE_MSG_FORMAT);
    if (status != IPC_OK)
      return false;
    status = IPC_defineMsg(formatMsgName(RETURN_VALUE_MSG, uid), IPC_VARIABLE_LENGTH, RETURN_VALUE_MSG_FORMAT);
    if (status != IPC_OK)
      return false;
    status = IPC_defineMsg(BOOLEAN_VALUE_MSG, IPC_VARIABLE_LENGTH, BOOLEAN_VALUE_MSG_FORMAT);
    if (status != IPC_OK)
      return false;
    status = IPC_defineMsg(formatMsgName(BOOLEAN_VALUE_MSG, uid), IPC_VARIABLE_LENGTH, BOOLEAN_VALUE_MSG_FORMAT);
    if (status != IPC_OK)
      return false;
    status = IPC_defineMsg(INTEGER_VALUE_MSG, IPC_VARIABLE_LENGTH, INTEGER_VALUE_MSG_FORMAT);
    if (status != IPC_OK)
      return false;
    status = IPC_defineMsg(formatMsgName(INTEGER_VALUE_MSG, uid), IPC_VARIABLE_LENGTH, INTEGER_VALUE_MSG_FORMAT);
    if (status != IPC_OK)
      return false;
    status = IPC_defineMsg(REAL_VALUE_MSG, IPC_VARIABLE_LENGTH, REAL_VALUE_MSG_FORMAT);
    if (status != IPC_OK)
      return false;
    status = IPC_defineMsg(formatMsgName(REAL_VALUE_MSG, uid), IPC_VARIABLE_LENGTH, REAL_VALUE_MSG_FORMAT);
    if (status != IPC_OK)
      return false;
    status = IPC_defineMsg(STRING_VALUE_MSG, IPC_VARIABLE_LENGTH, STRING_VALUE_MSG_FORMAT);
    if (status != IPC_OK)
      return false;
    status = IPC_defineMsg(formatMsgName(STRING_VALUE_MSG, uid), IPC_VARIABLE_LENGTH, STRING_VALUE_MSG_FORMAT);
    if (status != IPC_OK)
      return false;
    status = IPC_defineMsg(BOOLEAN_ARRAY_MSG, IPC_VARIABLE_LENGTH, BOOLEAN_ARRAY_MSG_FORMAT);
    if (status != IPC_OK)
      return false;
    status = IPC_defineMsg(formatMsgName(BOOLEAN_ARRAY_MSG, uid), IPC_VARIABLE_LENGTH, BOOLEAN_ARRAY_MSG_FORMAT);
    if (status != IPC_OK)
      return false;
    status = IPC_defineMsg(INTEGER_ARRAY_MSG, IPC_VARIABLE_LENGTH, INTEGER_ARRAY_MSG_FORMAT);
    if (status != IPC_OK)
      return false;
    status = IPC_defineMsg(formatMsgName(INTEGER_ARRAY_MSG, uid), IPC_VARIABLE_LENGTH, INTEGER_ARRAY_MSG_FORMAT);
    if (status != IPC_OK)
      return false;
    status = IPC_defineMsg(REAL_ARRAY_MSG, IPC_VARIABLE_LENGTH, REAL_ARRAY_MSG_FORMAT);
    if (status != IPC_OK)
      return false;
    status = IPC_defineMsg(formatMsgName(REAL_ARRAY_MSG, uid), IPC_VARIABLE_LENGTH, REAL_ARRAY_MSG_FORMAT);
    if (status != IPC_OK)
      return false;
    status = IPC_defineMsg(STRING_ARRAY_MSG, IPC_VARIABLE_LENGTH, STRING_ARRAY_MSG_FORMAT);
    if (status != IPC_OK)
      return false;
    status = IPC_defineMsg(formatMsgName(STRING_ARRAY_MSG, uid), IPC_VARIABLE_LENGTH, STRING_ARRAY_MSG_FORMAT);
    if (status != IPC_OK)
      return false;
    status = IPC_defineMsg(BOOLEAN_PAIR_MSG, IPC_VARIABLE_LENGTH, BOOLEAN_PAIR_MSG_FORMAT);
    if (status != IPC_OK)
      return false;
    status = IPC_defineMsg(formatMsgName(BOOLEAN_PAIR_MSG, uid), IPC_VARIABLE_LENGTH, BOOLEAN_PAIR_MSG_FORMAT);
    if (status != IPC_OK)
      return false;
    status = IPC_defineMsg(INTEGER_PAIR_MSG, IPC_VARIABLE_LENGTH, INTEGER_PAIR_MSG_FORMAT);
    if (status != IPC_OK)
      return false;
    status = IPC_defineMsg(formatMsgName(INTEGER_PAIR_MSG, uid), IPC_VARIABLE_LENGTH, INTEGER_PAIR_MSG_FORMAT);
    if (status != IPC_OK)
      return false;
    status = IPC_defineMsg(REAL_PAIR_MSG, IPC_VARIABLE_LENGTH, REAL_PAIR_MSG_FORMAT);
    if (status != IPC_OK)
      return false;
    status = IPC_defineMsg(formatMsgName(REAL_PAIR_MSG, uid), IPC_VARIABLE_LENGTH, REAL_PAIR_MSG_FORMAT);
    if (status != IPC_OK)
      return false;
    status = IPC_defineMsg(STRING_PAIR_MSG, IPC_VARIABLE_LENGTH, STRING_PAIR_MSG_FORMAT);
    if (status != IPC_OK)
      return false;
    status = IPC_defineMsg(formatMsgName(STRING_PAIR_MSG, uid), IPC_VARIABLE_LENGTH, STRING_PAIR_MSG_FORMAT);
    condDebugMsg(status == IPC_OK, "IpcFacade:definePlexilIPCMessageTypes", " succeeded");
    return status == IPC_OK;
  }

  //! IPC listener thread top level.
  //! Exits when the stop flag is set.
  void myIpcDispatch(bool *flag_ptr)
  {
    assertTrue_2(flag_ptr,
                 "IpcFacade dispatch thread: pointer to stop flag is null!");

    debugMsg("IpcFacade:myIpcDispatch", " started");
    IPC_RETURN_TYPE ipcStatus = IPC_OK;

    while (!*flag_ptr && ipcStatus != IPC_Error)
      ipcStatus = IPC_listenClear(1000); 

    assertTrueMsg(ipcStatus != IPC_Error,
                  "IpcFacade dispatch thread: IPC error, IPC_errno = " << IPC_errno);
      
    *flag_ptr = false;
    debugMsg("IpcFacade:myIpcDispatch", " terminated");
  }

  /**
   * @brief Handler function as seen by IPC.
   * @note Called from dispatch thread.
   */
  void ipcMessageHandler(MSG_INSTANCE /* rawMsg */,
                         void *unmarshalledMsg,
                         void *IpcFacade_as_void_ptr)
  {
    assertTrue_2(unmarshalledMsg,
                 "ipcMessageHandler: pointer to unmarshalled message is null!");
    assertTrue_2(IpcFacade_as_void_ptr,
                 "ipcMessageHandler: pointer to IpcFacade instance is null!");

    PlexilMsgBase* msgData = reinterpret_cast<PlexilMsgBase *>(unmarshalledMsg);
    IpcFacade* facade = reinterpret_cast<IpcFacade* >(IpcFacade_as_void_ptr);
    facade->handleMessage(msgData);
  }

  // Handle a message received from IPC dispatch thread
  void IpcFacade::handleMessage(PlexilMsgBase *msgData)
  {
    PlexilMsgType msgType = (PlexilMsgType) msgData->msgType;
    debugMsg("IpcFacade:handleMessage",
             ' ' << m_myUID << " received message type = " << msgType);
    switch (msgType) {

      // These can have 0 or more parameters,
      // and frequently have 0.
    case PlexilMsgType_Command:
    case PlexilMsgType_LookupNow:
      if (msgData->count) {
        debugMsg("IpcFacade:handleMessage",
                 ' ' << m_myUID << " received "
                 << (msgType == PlexilMsgType_Command ? "Command" : "LookupNow")
                 << " message with parameters, processing as multi-part");
        cacheMessageLeader(msgData);
      }
      else {
        debugMsg("IpcFacade:handleMessage",
                 ' ' << m_myUID << " delivering "
                 << (msgType == PlexilMsgType_Command ? "Command" : "LookupNow")
                 << " message with no parameters immediately");
        deliverMessages(std::vector<PlexilMsgBase *>(1, msgData));
      }
      break;

      // PlannerUpdate can have 0 pairs, but it's unlikely.
    case PlexilMsgType_PlannerUpdate:
      // TelemetryValues can have 0 values, but it's unlikely.
    case PlexilMsgType_TelemetryValues:
      debugMsg("IpcFacade:handleMessage", "processing as multi-part message");
      cacheMessageLeader(msgData);
      break;

      // ReturnValues is a PlexilReturnValuesMsg
      // Followed by 1 value
      // Only pay attention to return values directed at us
    case PlexilMsgType_ReturnValues: {
      debugMsg("IpcFacade:handleMessage", " processing as return value");
      const PlexilReturnValuesMsg* returnLeader = (const PlexilReturnValuesMsg*) msgData;
      if (!strcmp(returnLeader->requesterUID, getUID().c_str()))
        cacheMessageLeader(msgData);
      break;
    }
      // Values - could be parameters or return values
    case PlexilMsgType_UnknownValue:
    case PlexilMsgType_BooleanValue:
    case PlexilMsgType_IntegerValue:
    case PlexilMsgType_RealValue:
    case PlexilMsgType_StringValue:

      // Array values
    case PlexilMsgType_BooleanArray:
    case PlexilMsgType_IntegerArray:
    case PlexilMsgType_RealArray:
    case PlexilMsgType_StringArray:

      // PlannerUpdate pairs
    case PlexilMsgType_PairBoolean:
    case PlexilMsgType_PairInteger:
    case PlexilMsgType_PairReal:
    case PlexilMsgType_PairString:

      // CommandHandle return
    case PlexilMsgType_CommandHandleValue:

      // Log with corresponding leader message
      cacheMessageTrailer(msgData);
      break;

      // Standalone messages
    case PlexilMsgType_Message:
      // Not currently sent by IpcFacade,
      // but handled by IpcAdapter
    case PlexilMsgType_NotifyExec:
    case PlexilMsgType_AddPlan:
    case PlexilMsgType_AddPlanFile:
    case PlexilMsgType_AddLibrary:
    case PlexilMsgType_AddLibraryFile:

      debugMsg("IpcFacade:handleMessage", "Received single-message type, delivering to listeners");
      deliverMessages(std::vector<PlexilMsgBase *>(1, msgData));
      break;

    default:
      errorMsg("IpcFacade::handleMessage: Received unimplemented or invalid message type "
               << msgType);
      break;
    }
  }
  
  /**
   * @brief Cache start message of a multi-message sequence
   * @note Called from IPC dispatch thread.
   */

  // N.B. Presumes that messages are received in order.
  // Also presumes that any required filtering (e.g. on command name) has been done by the caller

  void IpcFacade::cacheMessageLeader(PlexilMsgBase* msgData)
  {
    IpcMessageId const msgId(msgData->senderUID, msgData->serial);

    // Check that this isn't a duplicate leader
    IncompleteMessageMap::iterator it = m_incompletes.find(msgId);
    assertTrueMsg(it == m_incompletes.end(),
                  "IpcFacade " << m_myUID
                  << ": internal error: received duplicate leader for sender "
                  << msgData->senderUID << ", serial " << msgData->serial);

    if (msgData->count == 0) {
      debugMsg("IpcFacade:cacheMessageLeader", " count == 0, processing immediately");
      deliverMessages(std::vector<PlexilMsgBase *>(1, msgData));
    }
    else {
      debugMsg("IpcFacade:cacheMessageLeader",
               " storing leader from sender " << msgData->senderUID
               << " serial " << msgData->serial
               << ", expecting " << msgData->count << " values");
      std::vector<PlexilMsgBase *> msgVec(msgData->count + 1);
      msgVec.clear(); // reset length to 0
      msgVec.push_back(msgData);
      m_incompletes[msgId] = msgVec;
    }
  }

  /**
   * @brief Cache following message of a multi-message sequence
   * @note Called from IPC dispatch thread.
   */
  // N.B. Presumes that messages are received in order.
  void IpcFacade::cacheMessageTrailer(PlexilMsgBase* msgData)
  {
    IpcMessageId msgId(msgData->senderUID, msgData->serial);
    IncompleteMessageMap::iterator it = m_incompletes.find(msgId);
    if (it == m_incompletes.end()) {
      debugMsg("IpcFacade:cacheMessageTrailer",
               ' ' << m_myUID << " no existing sequence for sender "
               << msgData->senderUID << ", serial " << msgData->serial << ", ignoring");
      return;
    }
    std::vector<PlexilMsgBase*> &msgs = it->second;
    msgs.push_back(msgData);
    // Have we got them all?
    assertTrueMsg(msgs[0],
                  "IpcFacade::cacheMessageTrailer " << m_myUID
                  << ": pointer to leader is null!");

    if (msgs.size() > msgs[0]->count) {
      debugMsg("IpcFacade:cacheMessageTrailer",
               ' ' << m_myUID << " delivering " << msgs.size() << " messages");
      deliverMessages(msgs);
      m_incompletes.erase(it);
    }
  }

  //! Deliver the given messages to all listeners registered for the leader,
  //! then free the message data.
  //! @param msgs (Const reference to) Vector of message pointers
  //! @note Called from dispatch thread.
  void IpcFacade::deliverMessages(const std::vector<PlexilMsgBase *>& msgs)
  {
    assertTrue_2(!msgs.empty(),
                 "IpcFacade::deliverMessages: empty message vector");

    {
      debugMsg("IpcFacade:deliverMessage", " locking listeners mutex");
      std::lock_guard<std::mutex> guard(m_listenersMutex);

      // send to listeners for all
      for (IpcMessageListener * l : m_listenersToAll)
        l->ReceiveMessage(msgs);

      // send to listeners for msg type
      ListenerMap::const_iterator map_it =
        m_registeredListeners.find(msgs.front()->msgType);
      if (map_it != m_registeredListeners.end()) {
        for (IpcMessageListener * l : map_it->second)
          l->ReceiveMessage(msgs);
      }
    }
    debugMsg("IpcFacade:deliverMessage", " unlocked listeners mutex");

    // clean up
    for (size_t i = 0; i < msgs.size(); i++) {
      PlexilMsgBase* msg = msgs[i];
      IPC_freeData(IPC_msgFormatter(msgFormatForType((PlexilMsgType) msg->msgType)), (void *) msg);
    }
  }

// UUID generation constants
#define UUID_SIZE_BITS 128

// 8-4-4-4-12 format
#define UUID_STRING_SIZE (8 + 1 + 4 + 1 + 4 + 1 + 4 + 1 + 12)

  /**
   * @brief Initialize unique ID string
   */
  std::string IpcFacade::generateUID()
  {
    debugMsg("IpcFacade:generateUID", " entered");
    uint16_t randomBits[UUID_SIZE_BITS/16];
    {
      std::ifstream randumb("/dev/urandom", std::ios::in | std::ios::binary);
      if (!randumb) {
        debugMsg("IpcFacade:generateUID", " unable to open /dev/urandom for reading");
        return std::string();
      }

      if (!randumb.read(reinterpret_cast<char *>(randomBits), UUID_SIZE_BITS/8)) {
        debugMsg("IpcFacade:generateUID",
                 " read of " << UUID_SIZE_BITS/8 << " bytes from /dev/urandom failed");
        return std::string();
      }
    }
    char resultbuf[UUID_STRING_SIZE + 1];
    snprintf(resultbuf, UUID_STRING_SIZE + 1,
             "%04X%04X-%04X-%04X-%04X-%04X%04X%04X",
             randomBits[0],
             randomBits[1],
             randomBits[2],
             (randomBits[3] & 0xfff) | 0x4000,  // version 4 - random
             (randomBits[4] & 0x3fff) | 0x8000, // variant 1 - big-endian
             randomBits[5],
             randomBits[6],
             randomBits[7]);

<<<<<<< HEAD
    debugMsg("IpcFacade:generateUID", " returns " << resultbuf); 
=======
    debugMsg("IpcFacade:generateUID", " returns " << resultbuf);
>>>>>>> 445f5b01
    return std::string(resultbuf);
  }

  /**
   * Unsubscribes from the given message and the UID-specific version of the given message on central. Wrapper for IPC_unsubscribe.
   * If an error occurs in unsubscribing from the given message, the UID-specific version is not processed
   * @param msgName the name of the message to unsubscribe from
   * @param handler The handler to unsubscribe.
   */
  IPC_RETURN_TYPE IpcFacade::unsubscribeCentral (const char *msgName, HANDLER_TYPE handler) {
    IPC_RETURN_TYPE result = IPC_unsubscribe(msgName, handler);
    if (result != IPC_OK)
      return result;
    return IPC_unsubscribe(formatMsgName(msgName, m_myUID), handler);
  }

  /**
   * Subscribes from the given message and the UID-specific version of the given message on central. Wrapper for IPC_unsubscribe.
   * If an error occurs in subscribing from the given message, the UID-specific version is not processed
   * @param msgName the name of the message to subscribe from
   * @param handler The handler to subscribe.
   * @param clientData Pointer to data that will be passed to handler upon message receipt.
   */
  IPC_RETURN_TYPE IpcFacade::subscribeDataCentral (const char *msgName,
                                                   HANDLER_DATA_TYPE handler) {
    void* clientData = reinterpret_cast<void*>(this);
    debugMsg("IpcFacade:subscribeDataCentral", " for message name \"" << msgName << "\"");
    checkError(IPC_isMsgDefined(msgName),
               "IpcFacade::subscribeDataCentral: fatal error: message \"" << msgName << "\" not defined");
    IPC_RETURN_TYPE result = IPC_subscribeData(msgName, handler, clientData);
    if (result == IPC_OK)
      result = IPC_subscribeData(formatMsgName(msgName, m_myUID), handler, clientData);
    condDebugMsg(result != IPC_OK,
                 "IpcFacade:subscribeDataCentral", " for message name \"" << msgName << "\" failed, IPC_errno = " << IPC_errno);
    return result;
  }

}<|MERGE_RESOLUTION|>--- conflicted
+++ resolved
@@ -1390,11 +1390,7 @@
              randomBits[6],
              randomBits[7]);
 
-<<<<<<< HEAD
-    debugMsg("IpcFacade:generateUID", " returns " << resultbuf); 
-=======
     debugMsg("IpcFacade:generateUID", " returns " << resultbuf);
->>>>>>> 445f5b01
     return std::string(resultbuf);
   }
 
