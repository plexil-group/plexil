--- conflicted
+++ resolved
@@ -19,7 +19,8 @@
   | ResourceList
   | NOT
   | Finished
-  | IterationFailed
+  | (notAllowed
+     | element IterationFailed { node-reference })
   | Waiting
   | RealVariable
   | InOut
@@ -120,7 +121,8 @@
      | element PlexilPlan {
          SourceLocators, GlobalDeclarations?, Action
        })
-  | IterationSucceeded
+  | (notAllowed
+     | element IterationSucceeded { node-reference })
   | EQBoolean
   | Name
   | NEBoolean
@@ -131,65 +133,6 @@
   | OnCommand
   | LE
   | Skipped
-<<<<<<< HEAD
-UncheckedSequence =
-  notAllowed
-  | element UncheckedSequence { SourceLocators, SequenceType }
-DeclaredVariable =
-  IntegerVariable
-  | RealVariable
-  | BooleanVariable
-  | StringVariable
-  | ArrayVariable
-  | ArrayElement
-MessageReceived =
-  notAllowed
-  | element MessageReceived { SourceLocators, StringExpression }
-SynchronousCommand =
-  notAllowed
-  | element SynchronousCommand {
-      SourceLocators,
-      NodeClauses+,
-      element Timeout { NumericExpression }?,
-      Tolerance?,
-      Command
-    }
-NodeId =
-  notAllowed
-  | element NodeId { NCName }
-Name =
-  notAllowed
-  | element Name { SourceLocators, StringExpression }
-LibraryNodeCall =
-  notAllowed
-  | element LibraryNodeCall {
-      SourceLocators,
-      NodeId,
-      element RenameNodeId { NCName }?,
-      Alias*
-    }
-SequenceType = NodeClauses+, Action*
-SourceLocators =
-  attribute ColNo { xsd:integer }?,
-  attribute LineNo { xsd:integer }?,
-  attribute FileName { xsd:string }?
-PreconditionFailed =
-  notAllowed
-  | element PreconditionFailed { node-reference }
-GE =
-  notAllowed
-  | element GE { SourceLocators, NumericExpression, NumericExpression }
-NodeFailure = NodeFailureVariable | NodeFailureValue
-EQString =
-  notAllowed
-  | element EQString {
-      SourceLocators, StringExpression, StringExpression
-    }
-BooleanValue =
-  notAllowed
-  | element BooleanValue { xsd:boolean }
-EQInternal =
-=======
 NodeId =
   notAllowed
   | element NodeId { NCName }
@@ -299,7 +242,6 @@
       | xsd:NMTOKEN "FINISHED"
     }
 GE =
->>>>>>> d53ba82d
   notAllowed
   | element GE { SourceLocators, NumericExpression, NumericExpression }
 IntegerVariable =
@@ -315,45 +257,6 @@
       element Name { NCName },
       element Index { NumericExpression }
     }
-<<<<<<< HEAD
-StringRHS =
-  notAllowed
-  | element StringRHS { SourceLocators, StringExpression }
-EndCondition =
-  notAllowed
-  | element EndCondition { SourceLocators, BooleanExpression }
-SUB =
-  notAllowed
-  | element SUB { SourceLocators, NumericExpression, NumericExpression }
-Lookup =
-  notAllowed
-  | element Lookup { SourceLocators, Name, Tolerance?, Arguments? }
-Concat =
-  notAllowed
-  | element Concat { SourceLocators, StringExpression* }
-LT =
-  notAllowed
-  | element LT { SourceLocators, NumericExpression, NumericExpression }
-NodeFailureValue =
-  notAllowed
-  | element NodeFailureValue {
-      xsd:NMTOKEN "INVARIANT_CONDITION_FAILED"
-      | xsd:NMTOKEN "PRE_CONDITION_FAILED"
-      | xsd:NMTOKEN "POST_CONDITION_FAILED"
-      | xsd:NMTOKEN "PARENT_FAILED"
-    }
-EQBoolean =
-  notAllowed
-  | element EQBoolean {
-      SourceLocators, BooleanExpression, BooleanExpression
-    }
-NodeOutcomeValue =
-  notAllowed
-  | element NodeOutcomeValue {
-      xsd:NMTOKEN "SUCCESS"
-      | xsd:NMTOKEN "SKIPPED"
-      | xsd:NMTOKEN "FAILURE"
-=======
 Finished =
   notAllowed
   | element Finished { node-reference }
@@ -406,43 +309,14 @@
   notAllowed
   | element NodeBody {
       NodeList | Command | Assignment | Update | LibraryNodeCall
->>>>>>> d53ba82d
-    }
-NumericExpression =
-  ADD
-  | SUB
-  | MUL
-  | DIV
-  | MOD
-  | SQRT
-  | ABS
-  | IntegerVariable
-  | RealVariable
-  | IntegerValue
-  | RealValue
-  | LookupGroup
-  | NodeTimepointValue
-  | (notAllowed
-     | element ArraySize { NCName })
-  | (notAllowed
-     | element ArrayMaxSize { NCName })
-  | ArrayElement
-Resource =
-  notAllowed
-  | element Resource {
-      SourceLocators,
-      (element ResourceName { StringExpression }
-       & element ResourcePriority { NumericExpression }
-       & element ResourceLowerBound { NumericExpression }?
-       & element ResourceUpperBound { NumericExpression }?
-       & element ResourceReleaseAtTermination { BooleanExpression }?)
-    }
-<<<<<<< HEAD
-PreCondition =
-  notAllowed
-  | element PreCondition { SourceLocators, BooleanExpression }
-NodeStateValue =
-=======
+    }
+Assignment =
+  notAllowed
+  | element Assignment {
+      SourceLocators,
+      DeclaredVariable,
+      (BooleanRHS | NumericRHS | StringRHS | LookupRHS | ArrayRHS)
+    }
 Action =
   Node
   | Sequence
@@ -464,7 +338,6 @@
   | element ResourceList { SourceLocators, Resource* }
 \string = xsd:string
 LibraryNodeCall =
->>>>>>> d53ba82d
   notAllowed
   | element LibraryNodeCall {
       SourceLocators,
@@ -472,19 +345,6 @@
       element RenameNodeId { NCName }?,
       Alias*
     }
-<<<<<<< HEAD
-ArrayVariable =
-  notAllowed
-  | element ArrayVariable { NCName }
-NodeOutcome = NodeOutcomeVariable | NodeOutcomeValue
-LookupNow =
-  notAllowed
-  | element LookupNow { SourceLocators, Name, Arguments? }
-PostCondition =
-  notAllowed
-  | element PostCondition { SourceLocators, BooleanExpression }
-CommandDeclaration =
-=======
 NumericExpression =
   ArithmeticOperator
   | IntegerVariable
@@ -664,65 +524,14 @@
       Interface
     }
 SynchronousCommand =
->>>>>>> d53ba82d
-  notAllowed
-  | element CommandDeclaration {
-      SourceLocators,
-      element Name { NCName },
-      Return*,
-      Parameter*,
-      ResourceList?
-    }
-<<<<<<< HEAD
-ParentFailed =
-  notAllowed
-  | element ParentFailed { node-reference }
-Command =
-  notAllowed
-  | element Command {
-      SourceLocators, ResourceList?, DeclaredVariable?, Name, Arguments?
-    }
-NodeCommandHandleVariable =
-  notAllowed
-  | element NodeCommandHandleVariable { SourceLocators, NodeId }
-NodeBody =
-  notAllowed
-  | element NodeBody {
-      NodeList
-      | Command
-      | Assignment
-      | Update
-      | Request
-      | LibraryNodeCall
-    }
-Assignment =
-  notAllowed
-  | element Assignment {
-      SourceLocators,
-      DeclaredVariable,
-      (BooleanRHS | NumericRHS | StringRHS | LookupRHS | ArrayRHS)
-    }
-Action =
-  Node
-  | Sequence
-  | Concurrence
-  | UncheckedSequence
-  | Try
-  | If
-  | While
-  | For
-  | OnCommand
-  | OnMessage
-  | Wait
-  | SynchronousCommand
-ResourceList =
-  notAllowed
-  | element ResourceList { SourceLocators, Resource* }
-Request =
-  notAllowed
-  | element Request { SourceLocators, NodeId?, Pair* }
-Wait =
-=======
+  notAllowed
+  | element SynchronousCommand {
+      SourceLocators,
+      NodeClauses+,
+      element Timeout { NumericExpression }?,
+      Tolerance?,
+      Command
+    }
 EQBoolean =
   notAllowed
   | element EQBoolean {
@@ -734,7 +543,6 @@
       SourceLocators, NumericExpression, NumericExpression
     }
 IsKnown =
->>>>>>> d53ba82d
   notAllowed
   | element IsKnown {
       SourceLocators,
@@ -744,120 +552,6 @@
        | NodeOutcomeVariable
        | NodeTimepointValue)
     }
-<<<<<<< HEAD
-Skipped =
-  notAllowed
-  | element Skipped { node-reference }
-Return =
-  notAllowed
-  | element Return {
-      element Name { NCName }?,
-      element Type { AtomicTypeValues },
-      element MaxSize { nonNegativeInteger }?
-    }
-Sequence =
-  notAllowed
-  | element Sequence { SourceLocators, SequenceType }
-Tolerance =
-  notAllowed
-  | element Tolerance { RealValue | RealVariable }
-PostconditionFailed =
-  notAllowed
-  | element PostconditionFailed { node-reference }
-RealValue =
-  notAllowed
-  | element RealValue { xsd:double }
-If =
-  notAllowed
-  | element If {
-      SourceLocators,
-      NodeClauses+,
-      element Condition { BooleanExpression },
-      element Then { Action },
-      element Else { Action }?
-    }
-IterationFailed =
-  notAllowed
-  | element IterationFailed { node-reference }
-XOR =
-  notAllowed
-  | element XOR { SourceLocators, BooleanExpression* }
-OnMessage =
-  notAllowed
-  | element OnMessage {
-      SourceLocators,
-      NodeClauses+,
-      element Message { StringExpression },
-      Action?
-    }
-IntegerValue =
-  notAllowed
-  | element IntegerValue { xsd:integer }
-IterationSucceeded =
-  notAllowed
-  | element IterationSucceeded { node-reference }
-DeclareArray =
-  notAllowed
-  | element DeclareArray {
-      SourceLocators,
-      element Name { NCName },
-      element Type { AtomicTypeValues },
-      element MaxSize { nonNegativeInteger },
-      element InitialValue {
-        IntegerValue+ | RealValue+ | BooleanValue+ | StringValue+
-      }?
-    }
-Node =
-  notAllowed
-  | element Node {
-      SourceLocators,
-      attribute epx { xsd:NCName }?,
-      attribute NodeType {
-        xsd:NMTOKEN "Empty"
-        | xsd:NMTOKEN "Command"
-        | xsd:NMTOKEN "LibraryNodeCall"
-        | xsd:NMTOKEN "Update"
-        | xsd:NMTOKEN "Assignment"
-        | xsd:NMTOKEN "Request"
-        | xsd:NMTOKEN "NodeList"
-      },
-      (element Comment { \string }?
-       & NodeId
-       & StartCondition?
-       & RepeatCondition?
-       & PreCondition?
-       & PostCondition?
-       & InvariantCondition?
-       & EndCondition?
-       & SkipCondition?
-       & element Priority { nonNegativeInteger }?
-       & Interface?
-       & VariableDeclarations?
-       & NodeBody?)
-    }
-Parameter =
-  notAllowed
-  | element Parameter {
-      element Name { NCName }?,
-      element Type { AtomicTypeValues },
-      element MaxSize { nonNegativeInteger }?
-    }
-NodeReference = NodeId | NodeRef
-IsKnown =
-  notAllowed
-  | element IsKnown {
-      SourceLocators,
-      (DeclaredVariable
-       | LookupGroup
-       | NodeStateVariable
-       | NodeOutcomeVariable
-       | NodeTimepointValue)
-    }
-\string = xsd:string
-Inactive =
-  notAllowed
-  | element Inactive { node-reference }
-=======
 NodeList =
   notAllowed
   | element NodeList { Action* }
@@ -876,7 +570,6 @@
   notAllowed
   | element SQRT { SourceLocators, NumericExpression }
 NodeCommandHandle = NodeCommandHandleVariable | NodeCommandHandleValue
->>>>>>> d53ba82d
 ADD =
   notAllowed
   | element ADD {
@@ -885,109 +578,10 @@
       NumericExpression,
       NumericExpression*
     }
-GT =
-  notAllowed
-  | element GT { SourceLocators, NumericExpression, NumericExpression }
-MUL =
-  notAllowed
-  | element MUL {
-      SourceLocators,
-<<<<<<< HEAD
-      NumericExpression,
-      NumericExpression,
-      NumericExpression*
-    }
-IntegerVariable =
-  notAllowed
-  | element IntegerVariable { NCName }
-NOT =
-  notAllowed
-  | element NOT { SourceLocators, BooleanExpression }
-LookupOnChange =
-  notAllowed
-  | element LookupOnChange {
-      SourceLocators, Name, Tolerance?, Arguments?
-    }
-Pair =
-  notAllowed
-  | element Pair {
-      element Name { NCName },
-      (Value | DeclaredVariable | LookupNow)
-    }
-StringExpression =
-  StringVariable | StringValue | Concat | LookupGroup | ArrayElement
-NodeClauses =
-  NodeId
-  | empty
-  | (notAllowed
-     | element Comment { \string })
-  | StartCondition
-  | RepeatCondition
-  | PreCondition
-  | PostCondition
-  | InvariantCondition
-  | EndCondition
-  | SkipCondition
-  | (notAllowed
-     | element Priority { nonNegativeInteger })
-  | Interface
-  | VariableDeclarations
-Failed =
-  notAllowed
-  | element Failed { node-reference }
-Executing =
-  notAllowed
-  | element Executing { node-reference }
-Timepoint =
-  notAllowed
-  | element Timepoint { xsd:NMTOKEN "START" | xsd:NMTOKEN "END" }
-LibraryNodeDeclaration =
-  notAllowed
-  | element LibraryNodeDeclaration {
-      SourceLocators,
-      element Name { NCName },
-      Interface
-    }
-IterationEnded =
-  notAllowed
-  | element IterationEnded { node-reference }
-While =
-  notAllowed
-  | element While {
-      SourceLocators,
-      NodeClauses+,
-      element Condition { BooleanExpression },
-      element Action { Action }
-    }
-Succeeded =
-  notAllowed
-  | element Succeeded { node-reference }
-NodeList =
-  notAllowed
-  | element NodeList { Action* }
-OnCommand =
-  notAllowed
-  | element OnCommand { SourceLocators, NodeClauses+, Name, Action? }
-LookupGroup = LookupOnChange | LookupNow | Lookup
-StringVariable =
-  notAllowed
-  | element StringVariable { NCName }
-AtomicTypeValues =
-  xsd:NMTOKEN "Real"
-  | xsd:NMTOKEN "String"
-  | xsd:NMTOKEN "Boolean"
-  | xsd:NMTOKEN "Integer"
-nonNegativeInteger = xsd:nonNegativeInteger
-NumericRHS =
-  notAllowed
-  | element NumericRHS { SourceLocators, NumericExpression }
-SQRT =
-  notAllowed
-  | element SQRT { SourceLocators, NumericExpression }
-StartCondition =
-  notAllowed
-  | element StartCondition { SourceLocators, BooleanExpression }
-=======
+Alias =
+  notAllowed
+  | element Alias {
+      SourceLocators,
       element NodeParameter { NCName },
       (Value
        | DeclaredVariable
@@ -1021,7 +615,6 @@
 MOD =
   notAllowed
   | element MOD { SourceLocators, NumericExpression, NumericExpression }
->>>>>>> d53ba82d
 NodeRef =
   notAllowed
   | element NodeRef {
@@ -1033,19 +626,6 @@
       }?,
       (xsd:NCName | xsd:string "")
     }
-<<<<<<< HEAD
-SkipCondition =
-  notAllowed
-  | element SkipCondition { SourceLocators, BooleanExpression }
-NEString =
-  notAllowed
-  | element NEString {
-      SourceLocators, StringExpression, StringExpression
-    }
-Concurrence =
-  notAllowed
-  | element Concurrence { SourceLocators, SequenceType }
-=======
 Executing =
   notAllowed
   | element Executing { node-reference }
@@ -1064,7 +644,6 @@
 XOR =
   notAllowed
   | element XOR { SourceLocators, BooleanExpression* }
->>>>>>> d53ba82d
 StateDeclaration =
   notAllowed
   | element StateDeclaration {
@@ -1073,133 +652,6 @@
       Return,
       Parameter*
     }
-<<<<<<< HEAD
-NEInternal =
-  notAllowed
-  | element NEInternal {
-      SourceLocators,
-      ((NodeState, NodeState)
-       | (NodeOutcome, NodeOutcome)
-       | (NodeFailure, NodeFailure)
-       | (NodeCommandHandle, NodeCommandHandle))
-    }
-DeclareVariable =
-  notAllowed
-  | element DeclareVariable {
-      SourceLocators,
-      element Name { NCName },
-      element Type { AtomicTypeValues },
-      element InitialValue { Value }?
-    }
-Interface =
-  notAllowed
-  | element Interface { SourceLocators, (In? & InOut?) }
-LE =
-  notAllowed
-  | element LE { SourceLocators, NumericExpression, NumericExpression }
-NodeState = NodeStateVariable | NodeStateValue
-LookupRHS =
-  notAllowed
-  | element LookupRHS { SourceLocators, LookupGroup }
-MOD =
-  notAllowed
-  | element MOD { SourceLocators, NumericExpression, NumericExpression }
-InOut =
-  notAllowed
-  | element InOut { SourceLocators, (DeclareVariable | DeclareArray)+ }
-Update =
-  notAllowed
-  | element Update { SourceLocators, Pair* }
-Arguments =
-  notAllowed
-  | element Arguments {
-      SourceLocators,
-      (BooleanExpression
-       | NumericExpression
-       | StringExpression
-       | ArrayVariable)+
-    }
-EQNumeric =
-  notAllowed
-  | element EQNumeric {
-      SourceLocators, NumericExpression, NumericExpression
-    }
-Try =
-  notAllowed
-  | element Try { SourceLocators, SequenceType }
-Value = IntegerValue | RealValue | BooleanValue | StringValue
-DIV =
-  notAllowed
-  | element DIV { SourceLocators, NumericExpression, NumericExpression }
-Alias =
-  notAllowed
-  | element Alias {
-      SourceLocators,
-      element NodeParameter { NCName },
-      (Value | DeclaredVariable)
-    }
-NodeTimepointValue =
-  notAllowed
-  | element NodeTimepointValue {
-      SourceLocators, NodeReference, NodeStateValue, Timepoint
-    }
-NENumeric =
-  notAllowed
-  | element NENumeric {
-      SourceLocators, NumericExpression, NumericExpression
-    }
-OR =
-  notAllowed
-  | element OR { SourceLocators, BooleanExpression* }
-InvariantFailed =
-  notAllowed
-  | element InvariantFailed { node-reference }
-ArrayElement =
-  notAllowed
-  | element ArrayElement {
-      SourceLocators,
-      element Name { NCName },
-      element Index { NumericExpression }
-    }
-In =
-  notAllowed
-  | element In { SourceLocators, (DeclareVariable | DeclareArray)+ }
-NodeCommandHandle = NodeCommandHandleVariable | NodeCommandHandleValue
-NodeOutcomeVariable =
-  notAllowed
-  | element NodeOutcomeVariable { node-reference }
-StringValue =
-  notAllowed
-  | element StringValue { xsd:string }
-ArrayRHS =
-  notAllowed
-  | element ArrayRHS { SourceLocators, ArrayVariable }
-NCName = xsd:NCName
-VariableDeclarations =
-  notAllowed
-  | element VariableDeclarations { (DeclareVariable | DeclareArray)+ }
-Waiting =
-  notAllowed
-  | element Waiting { node-reference }
-BooleanExpression =
-  OR
-  | XOR
-  | AND
-  | NOT
-  | IsKnown
-  | GT
-  | GE
-  | LT
-  | LE
-  | EQBoolean
-  | EQNumeric
-  | EQInternal
-  | EQString
-  | NEBoolean
-  | NENumeric
-  | NEInternal
-  | NEString
-=======
 nonNegativeInteger = xsd:nonNegativeInteger
 DeclareArray =
   notAllowed
@@ -1261,83 +713,10 @@
 DeclaredVariable =
   IntegerVariable
   | RealVariable
->>>>>>> d53ba82d
   | BooleanVariable
   | StringVariable
   | ArrayVariable
   | ArrayElement
-<<<<<<< HEAD
-  | Finished
-  | IterationEnded
-  | Executing
-  | Waiting
-  | Inactive
-  | Succeeded
-  | IterationSucceeded
-  | Failed
-  | IterationFailed
-  | Skipped
-  | InvariantFailed
-  | PreconditionFailed
-  | PostconditionFailed
-  | ParentFailed
-  | MessageReceived
-NodeStateVariable =
-  notAllowed
-  | element NodeStateVariable { node-reference }
-ABS =
-  notAllowed
-  | element ABS { SourceLocators, NumericExpression }
-For =
-  notAllowed
-  | element For {
-      SourceLocators,
-      NodeClauses+,
-      element LoopVariable { DeclareVariable },
-      element Condition { BooleanExpression },
-      element LoopVariableUpdate { NumericExpression },
-      element Action { Action }
-    }
-BooleanRHS =
-  notAllowed
-  | element BooleanRHS { SourceLocators, BooleanExpression }
-NodeCommandHandleValue =
-  notAllowed
-  | element NodeCommandHandleValue {
-      xsd:NMTOKEN "COMMAND_ACCEPTED"
-      | xsd:NMTOKEN "COMMAND_ABORTED"
-      | xsd:NMTOKEN "COMMAND_FAILED"
-      | xsd:NMTOKEN "COMMAND_SUCCESS"
-      | xsd:NMTOKEN "COMMAND_SENT_TO_SYSTEM"
-      | xsd:NMTOKEN "COMMAND_ABORT_FAILED"
-      | xsd:NMTOKEN "COMMAND_DENIED"
-      | xsd:NMTOKEN "COMMAND_RCVD_BY_SYSTEM"
-    }
-InvariantCondition =
-  notAllowed
-  | element InvariantCondition { SourceLocators, BooleanExpression }
-AND =
-  notAllowed
-  | element AND { SourceLocators, BooleanExpression* }
-NEBoolean =
-  notAllowed
-  | element NEBoolean {
-      SourceLocators, BooleanExpression, BooleanExpression
-    }
-NodeFailureVariable =
-  notAllowed
-  | element NodeFailureVariable { node-reference }
-node-reference = (SourceLocators, NodeReference), empty
-BooleanVariable =
-  notAllowed
-  | element BooleanVariable { NCName }
-RealVariable =
-  notAllowed
-  | element RealVariable { NCName }
-Finished =
-  notAllowed
-  | element Finished { node-reference }
-=======
 InOut =
   notAllowed
   | element InOut { SourceLocators, (DeclareVariable | DeclareArray)+ }
@@ -1423,7 +802,6 @@
 Tolerance =
   notAllowed
   | element Tolerance { RealValue | RealVariable }
->>>>>>> d53ba82d
 GlobalDeclarations =
   notAllowed
   | element GlobalDeclarations {
@@ -1434,10 +812,6 @@
        | LibraryNodeDeclaration
        | element TimeScalingUnitsSubunits { xsd:integer })+
     }
-<<<<<<< HEAD
-RepeatCondition =
-  notAllowed
-=======
 Wait =
   notAllowed
   | element Wait {
@@ -1448,7 +822,6 @@
     }
 RepeatCondition =
   notAllowed
->>>>>>> d53ba82d
   | element RepeatCondition { SourceLocators, BooleanExpression }
 PlexilPlanAttributes = 
   notAllowed
