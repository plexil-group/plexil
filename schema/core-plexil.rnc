namespace xsi = "http://www.w3.org/2001/XMLSchema-instance"
default namespace = ""

start =
  DeclareVariable
  | NodeTimepointValue
  | Tolerance
  | NodeRef
  | LookupNow
  | LT
  | ArrayElement
  | StringRHS
  | MOD
  | NumericRHS
  | BooleanRHS
  | DeclareArray
  | BooleanVariable
  | StateDeclaration
  | IntegerVariable
  | SkipCondition
  | CommandDeclaration
  | SUB
  | ResourceList
  | BooleanValue
  | NOT
  | NodeFailureVariable
  | EQInternal
  | AND
  | PreCondition
  | Arguments
  | RealValue
  | RealVariable
  | InOut
  | Interface
  | NodeCommandHandleVariable
  | LibraryNodeCall
  | LookupOnChange
  | Timepoint
  | Node
  | ArrayVariable
  | Return
  | NEString
  | NodeList
  | ADD
  | LookupRHS
  | Command
  | NodeBody
  | GE
  | In
  | NENumeric
  | XOR
  | NodeStateVariable
  | Update
  | Pair
  | Assignment
  | RepeatCondition
  | Concat
  | NodeStateValue
  | PostCondition
  | NodeId
  | VariableDeclarations
  | NEInternal
  | SQRT
  | LibraryNodeDeclaration
  | StringVariable
  | NodeCommandHandleValue
  | MUL
  | EQNumeric
  | InvariantCondition
  | Parameter
  | IsKnown
  | ABS
  | NodeOutcomeVariable
  | IntegerValue
  | Resource
  | NodeOutcomeValue
  | StartCondition
  | GlobalDeclarations
  | (notAllowed
     | element PlexilPlan {
         SourceLocators, GlobalDeclarations?, Action
       })
  | StringValue
  | EQBoolean
  | OR
  | EQString
  | EndCondition
  | Name
  | NEBoolean
  | (notAllowed
     | element ArrayValue {
         SourceLocators,
         attribute Type {
           xsd:NMTOKEN "Real"
           | xsd:NMTOKEN "String"
           | xsd:NMTOKEN "Boolean"
           | xsd:NMTOKEN "Integer"
         },
         (IntegerValue+ | RealValue+ | BooleanValue+ | StringValue+)
       })
  | GT
  | Alias
  | ArrayRHS
  | DIV
  | LE
  | NodeFailureValue
<<<<<<< HEAD
ArrayVariable =
  notAllowed
  | element ArrayVariable { NCName }
EQInternal =
  notAllowed
  | element EQInternal {
      SourceLocators,
      ((NodeState, NodeState)
       | (NodeOutcome, NodeOutcome)
       | (NodeFailure, NodeFailure)
       | (NodeCommandHandle, NodeCommandHandle))
    }
node-reference = (SourceLocators, NodeReference), empty
AND =
  notAllowed
  | element AND { SourceLocators, BooleanExpression* }
GlobalDeclarations =
  notAllowed
  | element GlobalDeclarations {
      SourceLocators,
      (CommandDeclaration
       | empty
       | StateDeclaration
       | LibraryNodeDeclaration
       | element TimeScalingUnitsSubunits { xsd:integer })+
    }
SourceLocators =
  attribute ColNo { xsd:integer }?,
  attribute LineNo { xsd:integer }?,
  attribute FileName { xsd:string }?
NodeTimepointValue =
  notAllowed
  | element NodeTimepointValue {
      SourceLocators, NodeReference, NodeStateValue, Timepoint
    }
ABS =
  notAllowed
  | element ABS { SourceLocators, NumericExpression }
NodeCommandHandle = NodeCommandHandleVariable | NodeCommandHandleValue
NodeId =
  notAllowed
  | element NodeId { NCName }
Request =
  notAllowed
  | element Request { SourceLocators, NodeId?, Pair* }
In =
  notAllowed
  | element In { SourceLocators, (DeclareVariable | DeclareArray)+ }
NodeReference = NodeId | NodeRef
NumericRHS =
  notAllowed
  | element NumericRHS { SourceLocators, NumericExpression }
NodeCommandHandleVariable =
  notAllowed
  | element NodeCommandHandleVariable { SourceLocators, NodeId }
Pair =
  notAllowed
  | element Pair {
      element Name { NCName },
      (Value | DeclaredVariable | LookupNow)
    }
NodeList =
  notAllowed
  | element NodeList { Action* }
StateDeclaration =
=======
RealValue =
  notAllowed
  | element RealValue { xsd:double }
Return =
  notAllowed
  | element Return {
      element Name { NCName }?,
      element Type { AtomicTypeValues },
      element MaxSize { nonNegativeInteger }?
    }
NodeReference = NodeId | NodeRef
NodeCommandHandleValue =
  notAllowed
  | element NodeCommandHandleValue {
      xsd:NMTOKEN "COMMAND_ACCEPTED"
      | xsd:NMTOKEN "COMMAND_ABORTED"
      | xsd:NMTOKEN "COMMAND_FAILED"
      | xsd:NMTOKEN "COMMAND_SUCCESS"
      | xsd:NMTOKEN "COMMAND_SENT_TO_SYSTEM"
      | xsd:NMTOKEN "COMMAND_ABORT_FAILED"
      | xsd:NMTOKEN "COMMAND_DENIED"
      | xsd:NMTOKEN "COMMAND_RCVD_BY_SYSTEM"
    }
BooleanValue =
  notAllowed
  | element BooleanValue { xsd:boolean }
RealVariable =
  notAllowed
  | element RealVariable { NCName }
StringValue =
  notAllowed
  | element StringValue { xsd:string }
AND =
  notAllowed
  | element AND { SourceLocators, BooleanExpression* }
NumericComparison = GT | GE | LT | LE
NEBoolean =
  notAllowed
  | element NEBoolean {
      SourceLocators, BooleanExpression, BooleanExpression
    }
NodeOutcome = NodeOutcomeVariable | NodeOutcomeValue
AtomicTypeValues =
  xsd:NMTOKEN "Real"
  | xsd:NMTOKEN "String"
  | xsd:NMTOKEN "Boolean"
  | xsd:NMTOKEN "Integer"
EQString =
>>>>>>> d53ba82d
  notAllowed
  | element StateDeclaration {
      SourceLocators,
      element Name { NCName },
      Return,
      Parameter*
    }
<<<<<<< HEAD
NEBoolean =
  notAllowed
  | element NEBoolean {
      SourceLocators, BooleanExpression, BooleanExpression
    }
DeclaredVariable =
  IntegerVariable
  | RealVariable
  | BooleanVariable
  | StringVariable
  | ArrayVariable
  | ArrayElement
StringExpression =
  StringVariable | StringValue | Concat | LookupGroup | ArrayElement
Return =
  notAllowed
  | element Return {
      element Name { NCName }?,
      element Type { AtomicTypeValues },
      element MaxSize { nonNegativeInteger }?
    }
DIV =
  notAllowed
  | element DIV { SourceLocators, NumericExpression, NumericExpression }
SkipCondition =
  notAllowed
  | element SkipCondition { SourceLocators, BooleanExpression }
NodeOutcomeVariable =
  notAllowed
  | element NodeOutcomeVariable { node-reference }
LE =
  notAllowed
  | element LE { SourceLocators, NumericExpression, NumericExpression }
LT =
  notAllowed
  | element LT { SourceLocators, NumericExpression, NumericExpression }
InOut =
  notAllowed
  | element InOut { SourceLocators, (DeclareVariable | DeclareArray)+ }
StringValue =
  notAllowed
  | element StringValue { xsd:string }
NodeStateVariable =
  notAllowed
  | element NodeStateVariable { node-reference }
RealVariable =
  notAllowed
  | element RealVariable { NCName }
PostCondition =
  notAllowed
  | element PostCondition { SourceLocators, BooleanExpression }
BooleanVariable =
  notAllowed
  | element BooleanVariable { NCName }
SQRT =
  notAllowed
  | element SQRT { SourceLocators, NumericExpression }
StartCondition =
  notAllowed
  | element StartCondition { SourceLocators, BooleanExpression }
CommandDeclaration =
  notAllowed
  | element CommandDeclaration {
      SourceLocators,
      element Name { NCName },
      Return*,
      Parameter*,
      ResourceList?
    }
LibraryNodeCall =
  notAllowed
  | element LibraryNodeCall {
      SourceLocators,
      NodeId,
      element RenameNodeId { NCName }?,
      Alias*
    }
GT =
  notAllowed
  | element GT { SourceLocators, NumericExpression, NumericExpression }
XOR =
  notAllowed
  | element XOR { SourceLocators, BooleanExpression* }
NodeFailure = NodeFailureVariable | NodeFailureValue
MOD =
  notAllowed
  | element MOD { SourceLocators, NumericExpression, NumericExpression }
InvariantCondition =
  notAllowed
  | element InvariantCondition { SourceLocators, BooleanExpression }
NodeFailureValue =
  notAllowed
  | element NodeFailureValue {
      xsd:NMTOKEN "INVARIANT_CONDITION_FAILED"
      | xsd:NMTOKEN "PRE_CONDITION_FAILED"
      | xsd:NMTOKEN "POST_CONDITION_FAILED"
      | xsd:NMTOKEN "PARENT_FAILED"
    }
IntegerVariable =
  notAllowed
  | element IntegerVariable { NCName }
nonNegativeInteger = xsd:nonNegativeInteger
Concat =
  notAllowed
  | element Concat { SourceLocators, StringExpression* }
BooleanValue =
  notAllowed
  | element BooleanValue { xsd:boolean }
SUB =
  notAllowed
  | element SUB { SourceLocators, NumericExpression, NumericExpression }
DeclareVariable =
  notAllowed
  | element DeclareVariable {
      SourceLocators,
      element Name { NCName },
      element Type { AtomicTypeValues },
      element InitialValue { Value }?
    }
NCName = xsd:NCName
ADD =
  notAllowed
  | element ADD {
      SourceLocators,
      NumericExpression,
      NumericExpression,
      NumericExpression*
    }
Alias =
  notAllowed
  | element Alias {
      SourceLocators,
      element NodeParameter { NCName },
      (Value | DeclaredVariable)
    }
ArrayElement =
  notAllowed
  | element ArrayElement {
      SourceLocators,
      element Name { NCName },
      element Index { NumericExpression }
    }
EQNumeric =
  notAllowed
  | element EQNumeric {
      SourceLocators, NumericExpression, NumericExpression
    }
StringRHS =
  notAllowed
  | element StringRHS { SourceLocators, StringExpression }
BooleanRHS =
  notAllowed
  | element BooleanRHS { SourceLocators, BooleanExpression }
Action = Node
=======
Equality =
  EQBoolean
  | EQNumeric
  | EQInternal
  | EQString
  | NEBoolean
  | NENumeric
  | NEInternal
  | NEString
LookupGroup = LookupOnChange | LookupNow
Resource =
  notAllowed
  | element Resource {
      SourceLocators,
      (element ResourceName { StringExpression }
       & element ResourcePriority { NumericExpression }
       & element ResourceLowerBound { NumericExpression }?
       & element ResourceUpperBound { NumericExpression }?
       & element ResourceReleaseAtTermination { BooleanExpression }?)
    }
NodeStateVariable =
  notAllowed
  | element NodeStateVariable { node-reference }
StringOperator = Concat
BooleanVariable =
  notAllowed
  | element BooleanVariable { NCName }
Timepoint =
  notAllowed
  | element Timepoint { xsd:NMTOKEN "START" | xsd:NMTOKEN "END" }
NOT =
  notAllowed
  | element NOT { SourceLocators, BooleanExpression }
Name =
  notAllowed
  | element Name { SourceLocators, StringExpression }
Parameter =
  notAllowed
  | element Parameter {
      element Name { NCName }?,
      element Type { AtomicTypeValues },
      element MaxSize { nonNegativeInteger }?
    }
NodeFailureValue =
  notAllowed
  | element NodeFailureValue {
      xsd:NMTOKEN "INVARIANT_CONDITION_FAILED"
      | xsd:NMTOKEN "PRE_CONDITION_FAILED"
      | xsd:NMTOKEN "POST_CONDITION_FAILED"
      | xsd:NMTOKEN "PARENT_FAILED"
    }
EQNumeric =
  notAllowed
  | element EQNumeric {
      SourceLocators, NumericExpression, NumericExpression
    }
DeclaredVariable =
  IntegerVariable
  | RealVariable
  | BooleanVariable
  | StringVariable
  | ArrayVariable
  | ArrayElement
RepeatCondition =
  notAllowed
  | element RepeatCondition { SourceLocators, BooleanExpression }
DeclareArray =
  notAllowed
  | element DeclareArray {
      SourceLocators,
      element Name { NCName },
      element Type { AtomicTypeValues },
      element MaxSize { nonNegativeInteger },
      element InitialValue {
        IntegerValue+ | RealValue+ | BooleanValue+ | StringValue+
      }?
    }
NodeCommandHandle = NodeCommandHandleVariable | NodeCommandHandleValue
VariableDeclarations =
  notAllowed
  | element VariableDeclarations { (DeclareVariable | DeclareArray)+ }
NodeList =
  notAllowed
  | element NodeList { Action* }
InvariantCondition =
  notAllowed
  | element InvariantCondition { SourceLocators, BooleanExpression }
LogicalOperator = OR | XOR | AND | NOT
GE =
  notAllowed
  | element GE { SourceLocators, NumericExpression, NumericExpression }
NodeOutcomeVariable =
  notAllowed
  | element NodeOutcomeVariable { node-reference }
ADD =
  notAllowed
  | element ADD {
      SourceLocators,
      NumericExpression,
      NumericExpression,
      NumericExpression*
    }
ArrayVariable =
  notAllowed
  | element ArrayVariable { NCName }
LookupNow =
  notAllowed
  | element LookupNow { SourceLocators, Name, Arguments? }
Tolerance =
  notAllowed
  | element Tolerance { RealValue | RealVariable }
LookupOnChange =
  notAllowed
  | element LookupOnChange {
      SourceLocators, Name, Tolerance?, Arguments?
    }
Arguments =
  notAllowed
  | element Arguments {
      SourceLocators,
      (BooleanExpression
       | NumericExpression
       | StringExpression
       | ArrayVariable)+
    }
BooleanRHS =
  notAllowed
  | element BooleanRHS { SourceLocators, BooleanExpression }
nonNegativeInteger = xsd:nonNegativeInteger
ABS =
  notAllowed
  | element ABS { SourceLocators, NumericExpression }
IntegerVariable =
  notAllowed
  | element IntegerVariable { NCName }
Command =
  notAllowed
  | element Command {
      SourceLocators, ResourceList?, DeclaredVariable?, Name, Arguments?
    }
StateDeclaration =
  notAllowed
  | element StateDeclaration {
      SourceLocators,
      element Name { NCName },
      Return,
      Parameter*
    }
node-reference = NodeReference, empty
OR =
  notAllowed
  | element OR { SourceLocators, BooleanExpression* }
Pair =
  notAllowed
  | element Pair {
      element Name { NCName },
      (Value | DeclaredVariable | LookupNow)
    }
NodeStateValue =
  notAllowed
  | element NodeStateValue {
      xsd:NMTOKEN "ITERATION_ENDED"
      | xsd:NMTOKEN "EXECUTING"
      | xsd:NMTOKEN "WAITING"
      | xsd:NMTOKEN "FINISHING"
      | xsd:NMTOKEN "INACTIVE"
      | xsd:NMTOKEN "FAILING"
      | xsd:NMTOKEN "FINISHED"
    }
PostCondition =
  notAllowed
  | element PostCondition { SourceLocators, BooleanExpression }
Concat =
  notAllowed
  | element Concat { SourceLocators, StringExpression* }
NodeBody =
  notAllowed
  | element NodeBody {
      NodeList | Command | Assignment | Update | LibraryNodeCall
    }
XOR =
  notAllowed
  | element XOR { SourceLocators, BooleanExpression* }
NodeTimepointValue =
  notAllowed
  | element NodeTimepointValue {
      SourceLocators, NodeReference, NodeStateValue, Timepoint
    }
>>>>>>> d53ba82d
Node =
  notAllowed
  | element Node {
      SourceLocators,
      attribute epx { xsd:NCName }?,
      attribute NodeType {
        xsd:NMTOKEN "Empty"
        | xsd:NMTOKEN "Command"
        | xsd:NMTOKEN "LibraryNodeCall"
        | xsd:NMTOKEN "Update"
        | xsd:NMTOKEN "Assignment"
        | xsd:NMTOKEN "NodeList"
      },
      (element Comment { xsd:string }?
       & NodeId
       & StartCondition?
       & RepeatCondition?
       & PreCondition?
       & PostCondition?
       & InvariantCondition?
       & EndCondition?
       & SkipCondition?
       & element Priority { nonNegativeInteger }?
       & Interface?
       & VariableDeclarations?
       & NodeBody?)
    }
<<<<<<< HEAD
Arguments =
  notAllowed
  | element Arguments {
      SourceLocators,
      (BooleanExpression
       | NumericExpression
       | StringExpression
       | ArrayVariable)+
    }
Command =
  notAllowed
  | element Command {
      SourceLocators, ResourceList?, DeclaredVariable?, Name, Arguments?
    }
LookupGroup = LookupOnChange | LookupNow
IsKnown =
  notAllowed
  | element IsKnown {
      SourceLocators,
      (DeclaredVariable
       | LookupGroup
       | NodeStateVariable
       | NodeOutcomeVariable
       | NodeTimepointValue)
    }
NodeStateValue =
  notAllowed
  | element NodeStateValue {
      xsd:NMTOKEN "ITERATION_ENDED"
      | xsd:NMTOKEN "EXECUTING"
      | xsd:NMTOKEN "WAITING"
      | xsd:NMTOKEN "FINISHING"
      | xsd:NMTOKEN "INACTIVE"
      | xsd:NMTOKEN "FAILING"
      | xsd:NMTOKEN "FINISHED"
    }
VariableDeclarations =
  notAllowed
  | element VariableDeclarations { (DeclareVariable | DeclareArray)+ }
ResourceList =
  notAllowed
  | element ResourceList { SourceLocators, Resource* }
NodeFailureVariable =
  notAllowed
  | element NodeFailureVariable { node-reference }
EQBoolean =
  notAllowed
  | element EQBoolean {
      SourceLocators, BooleanExpression, BooleanExpression
    }
Interface =
  notAllowed
  | element Interface { SourceLocators, (In? & InOut?) }
NENumeric =
  notAllowed
  | element NENumeric {
      SourceLocators, NumericExpression, NumericExpression
    }
NodeOutcomeValue =
  notAllowed
  | element NodeOutcomeValue {
      xsd:NMTOKEN "SUCCESS"
      | xsd:NMTOKEN "SKIPPED"
      | xsd:NMTOKEN "FAILURE"
    }
NumericExpression =
  ADD
  | SUB
  | MUL
  | DIV
  | MOD
  | SQRT
  | ABS
  | IntegerVariable
  | RealVariable
  | IntegerValue
  | RealValue
  | LookupGroup
  | NodeTimepointValue
  | (notAllowed
     | element ArraySize { NCName })
  | (notAllowed
     | element ArrayMaxSize { NCName })
  | ArrayElement
RealValue =
  notAllowed
  | element RealValue { xsd:double }
Update =
  notAllowed
  | element Update { SourceLocators, Pair* }
RepeatCondition =
  notAllowed
  | element RepeatCondition { SourceLocators, BooleanExpression }
=======
LibraryNodeCall =
  notAllowed
  | element LibraryNodeCall {
      SourceLocators,
      NodeId,
      element RenameNodeId { NCName }?,
      Alias*
    }
NodeFailure = NodeFailureVariable | NodeFailureValue
SkipCondition =
  notAllowed
  | element SkipCondition { SourceLocators, BooleanExpression }
Alias =
  notAllowed
  | element Alias {
      SourceLocators,
      element NodeParameter { NCName },
      (Value
       | DeclaredVariable
       | LookupGroup
       | LogicalOperator
       | Equality
       | NumericComparison
       | IsKnown
       | ArithmeticOperator
       | NodeTimepointValue
       | element ArraySize { NCName }
       | element ArrayMaxSize { NCName }
       | StringOperator)
    }
Value = IntegerValue | RealValue | BooleanValue | StringValue
NodeFailureVariable =
  notAllowed
  | element NodeFailureVariable { node-reference }
NodeOutcomeValue =
  notAllowed
  | element NodeOutcomeValue {
      xsd:NMTOKEN "SUCCESS"
      | xsd:NMTOKEN "SKIPPED"
      | xsd:NMTOKEN "FAILURE"
    }
SQRT =
  notAllowed
  | element SQRT { SourceLocators, NumericExpression }
Assignment =
  notAllowed
  | element Assignment {
      SourceLocators,
      DeclaredVariable,
      (BooleanRHS | NumericRHS | StringRHS | LookupRHS | ArrayRHS)
    }
DeclareVariable =
  notAllowed
  | element DeclareVariable {
      SourceLocators,
      element Name { NCName },
      element Type { AtomicTypeValues },
      element InitialValue { Value }?
    }
SUB =
  notAllowed
  | element SUB { SourceLocators, NumericExpression, NumericExpression }
Interface =
  notAllowed
  | element Interface { SourceLocators, (In? & InOut?) }
StringExpression =
  StringVariable
  | StringValue
  | StringOperator
  | LookupGroup
  | ArrayElement
IsKnown =
  notAllowed
  | element IsKnown {
      SourceLocators,
      (DeclaredVariable
       | LookupGroup
       | NodeStateVariable
       | NodeOutcomeVariable
       | NodeTimepointValue)
    }
InOut =
  notAllowed
  | element InOut { SourceLocators, (DeclareVariable | DeclareArray)+ }
StringVariable =
  notAllowed
  | element StringVariable { NCName }
ArithmeticOperator = ADD | SUB | MUL | DIV | MOD | SQRT | ABS
ArrayRHS =
  notAllowed
  | element ArrayRHS { SourceLocators, ArrayVariable }
GT =
  notAllowed
  | element GT { SourceLocators, NumericExpression, NumericExpression }
Action = Node
GlobalDeclarations =
  notAllowed
  | element GlobalDeclarations {
      SourceLocators,
      (CommandDeclaration
       | empty
       | StateDeclaration
       | LibraryNodeDeclaration
       | element TimeScalingUnitsSubunits { xsd:integer })+
    }
Update =
  notAllowed
  | element Update { SourceLocators, Pair* }
NCName = xsd:NCName
NodeRef =
  notAllowed
  | element NodeRef {
      attribute dir {
        xsd:NMTOKEN "child"
        | xsd:NMTOKEN "sibling"
        | xsd:NMTOKEN "parent"
        | xsd:NMTOKEN "self"
      }?,
      (xsd:NCName | xsd:string "")
    }
NEString =
  notAllowed
  | element NEString {
      SourceLocators, StringExpression, StringExpression
    }
EQBoolean =
  notAllowed
  | element EQBoolean {
      SourceLocators, BooleanExpression, BooleanExpression
    }
BooleanExpression =
  LogicalOperator
  | Equality
  | NumericComparison
  | LookupGroup
  | IsKnown
  | BooleanVariable
  | BooleanValue
  | ArrayElement
NumericRHS =
  notAllowed
  | element NumericRHS { SourceLocators, NumericExpression }
>>>>>>> d53ba82d
LibraryNodeDeclaration =
  notAllowed
  | element LibraryNodeDeclaration {
      SourceLocators,
      element Name { NCName },
      Interface
    }
<<<<<<< HEAD
Name =
  notAllowed
  | element Name { SourceLocators, StringExpression }
GE =
  notAllowed
  | element GE { SourceLocators, NumericExpression, NumericExpression }
LookupOnChange =
  notAllowed
  | element LookupOnChange {
      SourceLocators, Name, Tolerance?, Arguments?
    }
LookupRHS =
  notAllowed
  | element LookupRHS { SourceLocators, LookupGroup }
AtomicTypeValues =
  xsd:NMTOKEN "Real"
  | xsd:NMTOKEN "String"
  | xsd:NMTOKEN "Boolean"
  | xsd:NMTOKEN "Integer"
NodeOutcome = NodeOutcomeVariable | NodeOutcomeValue
Value = IntegerValue | RealValue | BooleanValue | StringValue
OR =
  notAllowed
  | element OR { SourceLocators, BooleanExpression* }
Resource =
  notAllowed
  | element Resource {
      SourceLocators,
      (element ResourceName { StringExpression }
       & element ResourcePriority { NumericExpression }
       & element ResourceLowerBound { NumericExpression }?
       & element ResourceUpperBound { NumericExpression }?
       & element ResourceReleaseAtTermination { BooleanExpression }?)
    }
IntegerValue =
  notAllowed
  | element IntegerValue { xsd:integer }
ArrayRHS =
  notAllowed
  | element ArrayRHS { SourceLocators, ArrayVariable }
DeclareArray =
  notAllowed
  | element DeclareArray {
      SourceLocators,
      element Name { NCName },
      element Type { AtomicTypeValues },
      element MaxSize { nonNegativeInteger },
      element InitialValue {
        IntegerValue+ | RealValue+ | BooleanValue+ | StringValue+
      }?
    }
StringVariable =
  notAllowed
  | element StringVariable { NCName }
NodeState = NodeStateVariable | NodeStateValue
NEString =
  notAllowed
  | element NEString {
      SourceLocators, StringExpression, StringExpression
    }
MUL =
  notAllowed
  | element MUL {
      SourceLocators,
      NumericExpression,
      NumericExpression,
      NumericExpression*
    }
NodeRef =
  notAllowed
  | element NodeRef {
      attribute dir {
        xsd:NMTOKEN "child"
        | xsd:NMTOKEN "sibling"
        | xsd:NMTOKEN "parent"
        | xsd:NMTOKEN "self"
      }?,
      (xsd:NCName | xsd:string "")
    }
EQString =
  notAllowed
  | element EQString {
      SourceLocators, StringExpression, StringExpression
    }
NodeCommandHandleValue =
=======
In =
  notAllowed
  | element In { SourceLocators, (DeclareVariable | DeclareArray)+ }
EQInternal =
  notAllowed
  | element EQInternal {
      SourceLocators,
      ((NodeState, NodeState)
       | (NodeOutcome, NodeOutcome)
       | (NodeFailure, NodeFailure)
       | (NodeCommandHandle, NodeCommandHandle))
    }
ResourceList =
  notAllowed
  | element ResourceList { SourceLocators, Resource* }
CommandDeclaration =
  notAllowed
  | element CommandDeclaration {
      SourceLocators,
      element Name { NCName },
      Return*,
      Parameter*,
      ResourceList?
    }
NEInternal =
  notAllowed
  | element NEInternal {
      SourceLocators,
      ((NodeState, NodeState)
       | (NodeOutcome, NodeOutcome)
       | (NodeFailure, NodeFailure)
       | (NodeCommandHandle, NodeCommandHandle))
    }
IntegerValue =
  notAllowed
  | element IntegerValue { xsd:integer }
NodeState = NodeStateVariable | NodeStateValue
EndCondition =
  notAllowed
  | element EndCondition { SourceLocators, BooleanExpression }
LE =
  notAllowed
  | element LE { SourceLocators, NumericExpression, NumericExpression }
NumericExpression =
  ArithmeticOperator
  | IntegerVariable
  | RealVariable
  | IntegerValue
  | RealValue
  | LookupGroup
  | NodeTimepointValue
  | (notAllowed
     | element ArraySize { NCName })
  | (notAllowed
     | element ArrayMaxSize { NCName })
  | ArrayElement
StringRHS =
  notAllowed
  | element StringRHS { SourceLocators, StringExpression }
LT =
  notAllowed
  | element LT { SourceLocators, NumericExpression, NumericExpression }
MUL =
>>>>>>> d53ba82d
  notAllowed
  | element MUL {
      SourceLocators,
      NumericExpression,
      NumericExpression,
      NumericExpression*
    }
<<<<<<< HEAD
Parameter =
  notAllowed
  | element Parameter {
      element Name { NCName }?,
      element Type { AtomicTypeValues },
      element MaxSize { nonNegativeInteger }?
    }
NodeBody =
  notAllowed
  | element NodeBody {
      NodeList
      | Command
      | Assignment
      | Update
      | Request
      | LibraryNodeCall
    }
Tolerance =
  notAllowed
  | element Tolerance { RealValue | RealVariable }
BooleanExpression =
  OR
  | XOR
  | AND
  | NOT
  | IsKnown
  | GT
  | GE
  | LT
  | LE
  | EQBoolean
  | EQNumeric
  | EQInternal
  | EQString
  | NEBoolean
  | NENumeric
  | NEInternal
  | NEString
  | BooleanVariable
  | BooleanValue
  | LookupGroup
  | ArrayElement
Assignment =
  notAllowed
  | element Assignment {
      SourceLocators,
      DeclaredVariable,
      (BooleanRHS | NumericRHS | StringRHS | LookupRHS | ArrayRHS)
    }
Timepoint =
  notAllowed
  | element Timepoint { xsd:NMTOKEN "START" | xsd:NMTOKEN "END" }
EndCondition =
  notAllowed
  | element EndCondition { SourceLocators, BooleanExpression }
NEInternal =
  notAllowed
  | element NEInternal {
      SourceLocators,
      ((NodeState, NodeState)
       | (NodeOutcome, NodeOutcome)
       | (NodeFailure, NodeFailure)
       | (NodeCommandHandle, NodeCommandHandle))
    }
NOT =
  notAllowed
  | element NOT { SourceLocators, BooleanExpression }
LookupNow =
  notAllowed
  | element LookupNow { SourceLocators, Name, Arguments? }
PreCondition =
  notAllowed
  | element PreCondition { SourceLocators, BooleanExpression }
=======
LookupRHS =
  notAllowed
  | element LookupRHS { SourceLocators, LookupGroup }
ArrayElement =
  notAllowed
  | element ArrayElement {
      SourceLocators,
      element Name { NCName },
      element Index { NumericExpression }
    }
NodeCommandHandleVariable =
  notAllowed
  | element NodeCommandHandleVariable { SourceLocators, NodeId }
NodeId =
  notAllowed
  | element NodeId { NCName }
NENumeric =
  notAllowed
  | element NENumeric {
      SourceLocators, NumericExpression, NumericExpression
    }
MOD =
  notAllowed
  | element MOD { SourceLocators, NumericExpression, NumericExpression }
SourceLocators =
  attribute ColNo { xsd:integer }?,
  attribute LineNo { xsd:integer }?,
  attribute FileName { xsd:string }?
StartCondition =
  notAllowed
  | element StartCondition { SourceLocators, BooleanExpression }
PreCondition =
  notAllowed
  | element PreCondition { SourceLocators, BooleanExpression }
DIV =
  notAllowed
  | element DIV { SourceLocators, NumericExpression, NumericExpression }
>>>>>>> d53ba82d
PlexilPlanAttributes = 
  notAllowed
  | attribute xsi:* { xsd:anyURI }*<|MERGE_RESOLUTION|>--- conflicted
+++ resolved
@@ -104,73 +104,6 @@
   | DIV
   | LE
   | NodeFailureValue
-<<<<<<< HEAD
-ArrayVariable =
-  notAllowed
-  | element ArrayVariable { NCName }
-EQInternal =
-  notAllowed
-  | element EQInternal {
-      SourceLocators,
-      ((NodeState, NodeState)
-       | (NodeOutcome, NodeOutcome)
-       | (NodeFailure, NodeFailure)
-       | (NodeCommandHandle, NodeCommandHandle))
-    }
-node-reference = (SourceLocators, NodeReference), empty
-AND =
-  notAllowed
-  | element AND { SourceLocators, BooleanExpression* }
-GlobalDeclarations =
-  notAllowed
-  | element GlobalDeclarations {
-      SourceLocators,
-      (CommandDeclaration
-       | empty
-       | StateDeclaration
-       | LibraryNodeDeclaration
-       | element TimeScalingUnitsSubunits { xsd:integer })+
-    }
-SourceLocators =
-  attribute ColNo { xsd:integer }?,
-  attribute LineNo { xsd:integer }?,
-  attribute FileName { xsd:string }?
-NodeTimepointValue =
-  notAllowed
-  | element NodeTimepointValue {
-      SourceLocators, NodeReference, NodeStateValue, Timepoint
-    }
-ABS =
-  notAllowed
-  | element ABS { SourceLocators, NumericExpression }
-NodeCommandHandle = NodeCommandHandleVariable | NodeCommandHandleValue
-NodeId =
-  notAllowed
-  | element NodeId { NCName }
-Request =
-  notAllowed
-  | element Request { SourceLocators, NodeId?, Pair* }
-In =
-  notAllowed
-  | element In { SourceLocators, (DeclareVariable | DeclareArray)+ }
-NodeReference = NodeId | NodeRef
-NumericRHS =
-  notAllowed
-  | element NumericRHS { SourceLocators, NumericExpression }
-NodeCommandHandleVariable =
-  notAllowed
-  | element NodeCommandHandleVariable { SourceLocators, NodeId }
-Pair =
-  notAllowed
-  | element Pair {
-      element Name { NCName },
-      (Value | DeclaredVariable | LookupNow)
-    }
-NodeList =
-  notAllowed
-  | element NodeList { Action* }
-StateDeclaration =
-=======
 RealValue =
   notAllowed
   | element RealValue { xsd:double }
@@ -219,170 +152,10 @@
   | xsd:NMTOKEN "Boolean"
   | xsd:NMTOKEN "Integer"
 EQString =
->>>>>>> d53ba82d
-  notAllowed
-  | element StateDeclaration {
-      SourceLocators,
-      element Name { NCName },
-      Return,
-      Parameter*
-    }
-<<<<<<< HEAD
-NEBoolean =
-  notAllowed
-  | element NEBoolean {
-      SourceLocators, BooleanExpression, BooleanExpression
-    }
-DeclaredVariable =
-  IntegerVariable
-  | RealVariable
-  | BooleanVariable
-  | StringVariable
-  | ArrayVariable
-  | ArrayElement
-StringExpression =
-  StringVariable | StringValue | Concat | LookupGroup | ArrayElement
-Return =
-  notAllowed
-  | element Return {
-      element Name { NCName }?,
-      element Type { AtomicTypeValues },
-      element MaxSize { nonNegativeInteger }?
-    }
-DIV =
-  notAllowed
-  | element DIV { SourceLocators, NumericExpression, NumericExpression }
-SkipCondition =
-  notAllowed
-  | element SkipCondition { SourceLocators, BooleanExpression }
-NodeOutcomeVariable =
-  notAllowed
-  | element NodeOutcomeVariable { node-reference }
-LE =
-  notAllowed
-  | element LE { SourceLocators, NumericExpression, NumericExpression }
-LT =
-  notAllowed
-  | element LT { SourceLocators, NumericExpression, NumericExpression }
-InOut =
-  notAllowed
-  | element InOut { SourceLocators, (DeclareVariable | DeclareArray)+ }
-StringValue =
-  notAllowed
-  | element StringValue { xsd:string }
-NodeStateVariable =
-  notAllowed
-  | element NodeStateVariable { node-reference }
-RealVariable =
-  notAllowed
-  | element RealVariable { NCName }
-PostCondition =
-  notAllowed
-  | element PostCondition { SourceLocators, BooleanExpression }
-BooleanVariable =
-  notAllowed
-  | element BooleanVariable { NCName }
-SQRT =
-  notAllowed
-  | element SQRT { SourceLocators, NumericExpression }
-StartCondition =
-  notAllowed
-  | element StartCondition { SourceLocators, BooleanExpression }
-CommandDeclaration =
-  notAllowed
-  | element CommandDeclaration {
-      SourceLocators,
-      element Name { NCName },
-      Return*,
-      Parameter*,
-      ResourceList?
-    }
-LibraryNodeCall =
-  notAllowed
-  | element LibraryNodeCall {
-      SourceLocators,
-      NodeId,
-      element RenameNodeId { NCName }?,
-      Alias*
-    }
-GT =
-  notAllowed
-  | element GT { SourceLocators, NumericExpression, NumericExpression }
-XOR =
-  notAllowed
-  | element XOR { SourceLocators, BooleanExpression* }
-NodeFailure = NodeFailureVariable | NodeFailureValue
-MOD =
-  notAllowed
-  | element MOD { SourceLocators, NumericExpression, NumericExpression }
-InvariantCondition =
-  notAllowed
-  | element InvariantCondition { SourceLocators, BooleanExpression }
-NodeFailureValue =
-  notAllowed
-  | element NodeFailureValue {
-      xsd:NMTOKEN "INVARIANT_CONDITION_FAILED"
-      | xsd:NMTOKEN "PRE_CONDITION_FAILED"
-      | xsd:NMTOKEN "POST_CONDITION_FAILED"
-      | xsd:NMTOKEN "PARENT_FAILED"
-    }
-IntegerVariable =
-  notAllowed
-  | element IntegerVariable { NCName }
-nonNegativeInteger = xsd:nonNegativeInteger
-Concat =
-  notAllowed
-  | element Concat { SourceLocators, StringExpression* }
-BooleanValue =
-  notAllowed
-  | element BooleanValue { xsd:boolean }
-SUB =
-  notAllowed
-  | element SUB { SourceLocators, NumericExpression, NumericExpression }
-DeclareVariable =
-  notAllowed
-  | element DeclareVariable {
-      SourceLocators,
-      element Name { NCName },
-      element Type { AtomicTypeValues },
-      element InitialValue { Value }?
-    }
-NCName = xsd:NCName
-ADD =
-  notAllowed
-  | element ADD {
-      SourceLocators,
-      NumericExpression,
-      NumericExpression,
-      NumericExpression*
-    }
-Alias =
-  notAllowed
-  | element Alias {
-      SourceLocators,
-      element NodeParameter { NCName },
-      (Value | DeclaredVariable)
-    }
-ArrayElement =
-  notAllowed
-  | element ArrayElement {
-      SourceLocators,
-      element Name { NCName },
-      element Index { NumericExpression }
-    }
-EQNumeric =
-  notAllowed
-  | element EQNumeric {
-      SourceLocators, NumericExpression, NumericExpression
-    }
-StringRHS =
-  notAllowed
-  | element StringRHS { SourceLocators, StringExpression }
-BooleanRHS =
-  notAllowed
-  | element BooleanRHS { SourceLocators, BooleanExpression }
-Action = Node
-=======
+  notAllowed
+  | element EQString {
+      SourceLocators, StringExpression, StringExpression
+    }
 Equality =
   EQBoolean
   | EQNumeric
@@ -571,7 +344,6 @@
   | element NodeTimepointValue {
       SourceLocators, NodeReference, NodeStateValue, Timepoint
     }
->>>>>>> d53ba82d
 Node =
   notAllowed
   | element Node {
@@ -599,101 +371,6 @@
        & VariableDeclarations?
        & NodeBody?)
     }
-<<<<<<< HEAD
-Arguments =
-  notAllowed
-  | element Arguments {
-      SourceLocators,
-      (BooleanExpression
-       | NumericExpression
-       | StringExpression
-       | ArrayVariable)+
-    }
-Command =
-  notAllowed
-  | element Command {
-      SourceLocators, ResourceList?, DeclaredVariable?, Name, Arguments?
-    }
-LookupGroup = LookupOnChange | LookupNow
-IsKnown =
-  notAllowed
-  | element IsKnown {
-      SourceLocators,
-      (DeclaredVariable
-       | LookupGroup
-       | NodeStateVariable
-       | NodeOutcomeVariable
-       | NodeTimepointValue)
-    }
-NodeStateValue =
-  notAllowed
-  | element NodeStateValue {
-      xsd:NMTOKEN "ITERATION_ENDED"
-      | xsd:NMTOKEN "EXECUTING"
-      | xsd:NMTOKEN "WAITING"
-      | xsd:NMTOKEN "FINISHING"
-      | xsd:NMTOKEN "INACTIVE"
-      | xsd:NMTOKEN "FAILING"
-      | xsd:NMTOKEN "FINISHED"
-    }
-VariableDeclarations =
-  notAllowed
-  | element VariableDeclarations { (DeclareVariable | DeclareArray)+ }
-ResourceList =
-  notAllowed
-  | element ResourceList { SourceLocators, Resource* }
-NodeFailureVariable =
-  notAllowed
-  | element NodeFailureVariable { node-reference }
-EQBoolean =
-  notAllowed
-  | element EQBoolean {
-      SourceLocators, BooleanExpression, BooleanExpression
-    }
-Interface =
-  notAllowed
-  | element Interface { SourceLocators, (In? & InOut?) }
-NENumeric =
-  notAllowed
-  | element NENumeric {
-      SourceLocators, NumericExpression, NumericExpression
-    }
-NodeOutcomeValue =
-  notAllowed
-  | element NodeOutcomeValue {
-      xsd:NMTOKEN "SUCCESS"
-      | xsd:NMTOKEN "SKIPPED"
-      | xsd:NMTOKEN "FAILURE"
-    }
-NumericExpression =
-  ADD
-  | SUB
-  | MUL
-  | DIV
-  | MOD
-  | SQRT
-  | ABS
-  | IntegerVariable
-  | RealVariable
-  | IntegerValue
-  | RealValue
-  | LookupGroup
-  | NodeTimepointValue
-  | (notAllowed
-     | element ArraySize { NCName })
-  | (notAllowed
-     | element ArrayMaxSize { NCName })
-  | ArrayElement
-RealValue =
-  notAllowed
-  | element RealValue { xsd:double }
-Update =
-  notAllowed
-  | element Update { SourceLocators, Pair* }
-RepeatCondition =
-  notAllowed
-  | element RepeatCondition { SourceLocators, BooleanExpression }
-=======
 LibraryNodeCall =
   notAllowed
   | element LibraryNodeCall {
@@ -836,7 +513,6 @@
 NumericRHS =
   notAllowed
   | element NumericRHS { SourceLocators, NumericExpression }
->>>>>>> d53ba82d
 LibraryNodeDeclaration =
   notAllowed
   | element LibraryNodeDeclaration {
@@ -844,93 +520,6 @@
       element Name { NCName },
       Interface
     }
-<<<<<<< HEAD
-Name =
-  notAllowed
-  | element Name { SourceLocators, StringExpression }
-GE =
-  notAllowed
-  | element GE { SourceLocators, NumericExpression, NumericExpression }
-LookupOnChange =
-  notAllowed
-  | element LookupOnChange {
-      SourceLocators, Name, Tolerance?, Arguments?
-    }
-LookupRHS =
-  notAllowed
-  | element LookupRHS { SourceLocators, LookupGroup }
-AtomicTypeValues =
-  xsd:NMTOKEN "Real"
-  | xsd:NMTOKEN "String"
-  | xsd:NMTOKEN "Boolean"
-  | xsd:NMTOKEN "Integer"
-NodeOutcome = NodeOutcomeVariable | NodeOutcomeValue
-Value = IntegerValue | RealValue | BooleanValue | StringValue
-OR =
-  notAllowed
-  | element OR { SourceLocators, BooleanExpression* }
-Resource =
-  notAllowed
-  | element Resource {
-      SourceLocators,
-      (element ResourceName { StringExpression }
-       & element ResourcePriority { NumericExpression }
-       & element ResourceLowerBound { NumericExpression }?
-       & element ResourceUpperBound { NumericExpression }?
-       & element ResourceReleaseAtTermination { BooleanExpression }?)
-    }
-IntegerValue =
-  notAllowed
-  | element IntegerValue { xsd:integer }
-ArrayRHS =
-  notAllowed
-  | element ArrayRHS { SourceLocators, ArrayVariable }
-DeclareArray =
-  notAllowed
-  | element DeclareArray {
-      SourceLocators,
-      element Name { NCName },
-      element Type { AtomicTypeValues },
-      element MaxSize { nonNegativeInteger },
-      element InitialValue {
-        IntegerValue+ | RealValue+ | BooleanValue+ | StringValue+
-      }?
-    }
-StringVariable =
-  notAllowed
-  | element StringVariable { NCName }
-NodeState = NodeStateVariable | NodeStateValue
-NEString =
-  notAllowed
-  | element NEString {
-      SourceLocators, StringExpression, StringExpression
-    }
-MUL =
-  notAllowed
-  | element MUL {
-      SourceLocators,
-      NumericExpression,
-      NumericExpression,
-      NumericExpression*
-    }
-NodeRef =
-  notAllowed
-  | element NodeRef {
-      attribute dir {
-        xsd:NMTOKEN "child"
-        | xsd:NMTOKEN "sibling"
-        | xsd:NMTOKEN "parent"
-        | xsd:NMTOKEN "self"
-      }?,
-      (xsd:NCName | xsd:string "")
-    }
-EQString =
-  notAllowed
-  | element EQString {
-      SourceLocators, StringExpression, StringExpression
-    }
-NodeCommandHandleValue =
-=======
 In =
   notAllowed
   | element In { SourceLocators, (DeclareVariable | DeclareArray)+ }
@@ -994,7 +583,6 @@
   notAllowed
   | element LT { SourceLocators, NumericExpression, NumericExpression }
 MUL =
->>>>>>> d53ba82d
   notAllowed
   | element MUL {
       SourceLocators,
@@ -1002,81 +590,6 @@
       NumericExpression,
       NumericExpression*
     }
-<<<<<<< HEAD
-Parameter =
-  notAllowed
-  | element Parameter {
-      element Name { NCName }?,
-      element Type { AtomicTypeValues },
-      element MaxSize { nonNegativeInteger }?
-    }
-NodeBody =
-  notAllowed
-  | element NodeBody {
-      NodeList
-      | Command
-      | Assignment
-      | Update
-      | Request
-      | LibraryNodeCall
-    }
-Tolerance =
-  notAllowed
-  | element Tolerance { RealValue | RealVariable }
-BooleanExpression =
-  OR
-  | XOR
-  | AND
-  | NOT
-  | IsKnown
-  | GT
-  | GE
-  | LT
-  | LE
-  | EQBoolean
-  | EQNumeric
-  | EQInternal
-  | EQString
-  | NEBoolean
-  | NENumeric
-  | NEInternal
-  | NEString
-  | BooleanVariable
-  | BooleanValue
-  | LookupGroup
-  | ArrayElement
-Assignment =
-  notAllowed
-  | element Assignment {
-      SourceLocators,
-      DeclaredVariable,
-      (BooleanRHS | NumericRHS | StringRHS | LookupRHS | ArrayRHS)
-    }
-Timepoint =
-  notAllowed
-  | element Timepoint { xsd:NMTOKEN "START" | xsd:NMTOKEN "END" }
-EndCondition =
-  notAllowed
-  | element EndCondition { SourceLocators, BooleanExpression }
-NEInternal =
-  notAllowed
-  | element NEInternal {
-      SourceLocators,
-      ((NodeState, NodeState)
-       | (NodeOutcome, NodeOutcome)
-       | (NodeFailure, NodeFailure)
-       | (NodeCommandHandle, NodeCommandHandle))
-    }
-NOT =
-  notAllowed
-  | element NOT { SourceLocators, BooleanExpression }
-LookupNow =
-  notAllowed
-  | element LookupNow { SourceLocators, Name, Arguments? }
-PreCondition =
-  notAllowed
-  | element PreCondition { SourceLocators, BooleanExpression }
-=======
 LookupRHS =
   notAllowed
   | element LookupRHS { SourceLocators, LookupGroup }
@@ -1114,7 +627,6 @@
 DIV =
   notAllowed
   | element DIV { SourceLocators, NumericExpression, NumericExpression }
->>>>>>> d53ba82d
 PlexilPlanAttributes = 
   notAllowed
   | attribute xsi:* { xsd:anyURI }*