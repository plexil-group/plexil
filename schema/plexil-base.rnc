# * Copyright (c) 2006-2021, Universities Space Research Association (USRA).
# *  All rights reserved.
# *
# * Redistribution and use in source and binary forms, with or without
# * modification, are permitted provided that the following conditions are met:
# *     * Redistributions of source code must retain the above copyright
# *       notice, this list of conditions and the following disclaimer.
# *     * Redistributions in binary form must reproduce the above copyright
# *       notice, this list of conditions and the following disclaimer in the
# *       documentation and/or other materials provided with the distribution.
# *     * Neither the name of the Universities Space Research Association nor the
# *       names of its contributors may be used to endorse or promote products
# *       derived from this software without specific prior written permission.
# *
# * THIS SOFTWARE IS PROVIDED BY USRA ``AS IS'' AND ANY EXPRESS OR IMPLIED
# * WARRANTIES, INCLUDING, BUT NOT LIMITED TO, THE IMPLIED WARRANTIES OF
# * MERCHANTABILITY AND FITNESS FOR A PARTICULAR PURPOSE ARE
# * DISCLAIMED. IN NO EVENT SHALL USRA BE LIABLE FOR ANY DIRECT, INDIRECT,
# * INCIDENTAL, SPECIAL, EXEMPLARY, OR CONSEQUENTIAL DAMAGES (INCLUDING,
# * BUT NOT LIMITED TO, PROCUREMENT OF SUBSTITUTE GOODS OR SERVICES; LOSS
# * OF USE, DATA, OR PROFITS; OR BUSINESS INTERRUPTION) HOWEVER CAUSED AND
# * ON ANY THEORY OF LIABILITY, WHETHER IN CONTRACT, STRICT LIABILITY, OR
# * TORT (INCLUDING NEGLIGENCE OR OTHERWISE) ARISING IN ANY WAY OUT OF THE
# * USE OF THIS SOFTWARE, EVEN IF ADVISED OF THE POSSIBILITY OF SUCH DAMAGE.

# Common elements that are included in several PLEXIL schemas.
<<<<<<< HEAD
# NOTE: this is an incomplete schema, as it doesn't define the following elements
# and types, which differ between Core PLEXIL and Extended PLEXIL:
=======
# 
# NOTE: this is an incomplete schema, as it doesn't define the following elements
# and types, which differ between Safe PLEXIL, Core PLEXIL, and Extended PLEXIL:
>>>>>>> 445f5b01
# 
#  Action
#  AtomicTypeValues
#  BooleanExpression
#  DeclaredVariable
#  LookupGroup
#  Name
#  NumericExpression
#  ParameterTypeValues
#  Value
# 
# It is used as an included schema only.
<<<<<<< HEAD
=======
#
>>>>>>> 445f5b01

default namespace = ""
namespace a = "http://relaxng.org/ns/compatibility/annotations/1.0"
namespace rng = "http://relaxng.org/ns/structure/1.0"

# The epx attribute indicates an element which is a translation of an
# Extended Plexil construct (i.e. macro).  Its value is the type
# of this construct, a descriptive name identifying its role in
# the expansion of an Extended Plexil construct, or 'aux'
# indicating it is an auxiliary generated element.
attr_epx = attribute epx { xsd:NCName }?
# Attributes identifying the origin of an element in a source
# file or Extended PLEXIL macro.
SourceLocators =
  attr_epx,
  attribute FileName { xsd:string }?,
  attribute LineNo { xsd:integer }?,
  attribute ColNo { xsd:integer }?
# This is the sole root element allowed!
start = starting_PlexilPlan
starting_PlexilPlan =
  element PlexilPlan {
    GlobalDeclarations?,
    ActionGroup,
    SourceLocators,
    # Attempt to imitate rncfix
    attribute * { text }
  }
NodeReference = NodeId | NodeRef
node-reference = NodeReference, SourceLocators
# Allow translators to reason about automatically generated names
NodeId =
  element NodeId {
    xsd:NCName,
    attribute generated { xsd:boolean }?,
    SourceLocators
  }
NodeRef =
  element NodeRef {
    NCNameOrEmpty,
    attribute dir { "parent" | "sibling" | "child" | "self" }?,
    SourceLocators
  }
GlobalDeclarations =
  element GlobalDeclarations {
    (CommandDeclaration?
     | StateDeclaration?
     | LibraryNodeDeclaration?
     | DeclareMutex?
     | element TimeScalingUnitsSubunits { xsd:integer }?)+,
    SourceLocators
  }
CommandDeclaration =
  element CommandDeclaration {
    element Name { xsd:NCName },
    Return*,
    ParameterSpec?,
    ResourceList?,
    SourceLocators
  }
StateDeclaration =
  element StateDeclaration {
    element Name { xsd:NCName },
    Return,
    ParameterSpec?,
    SourceLocators
  }
LibraryNodeDeclaration =
  element LibraryNodeDeclaration {
    element Name { xsd:NCName },
    Interface?,
    SourceLocators
  }
ParameterSpec =
  Parameter*,
  element AnyParameters { empty }?
Parameter =
  element Parameter {
    element Name { xsd:NCName }?,
    element Type { ParameterTypeValues },
    # MaxSize indicates an array value, Type is the element type
    element MaxSize { xsd:nonNegativeInteger }?,
    SourceLocators
  }
Return =
  element Return {
    # KMD: not sure about the motivation for 'nillable'.  Assuming it
    # is for declaring a void return explicitly.
    element Name { xsd:NCName }?,
    element Type { AtomicTypeValues },
    # MaxSize indicates an array value, Type is the element type
    element MaxSize { xsd:nonNegativeInteger }?
  }
# Both global and local declarations share this syntax
DeclareMutex =
  element DeclareMutex {
    element Name { xsd:NCName, SourceLocators },
    SourceLocators
  }
NCNameOrEmpty = xsd:NCName | ("")
# The basis for Node, and various Extended Plexil elements.

# NodeType is defined in the schemata which include this file.
Node = element Node { NodeType }
NodeAttributes =
  attribute NodeType {
    "NodeList"
    | "Command"
    | "Assignment"
    | "Update"
    | "Empty"
    | "LibraryNodeCall"
  },
  SourceLocators
Comment = element Comment { xsd:string, SourceLocators }
NodeBody =
  element NodeBody {
    NodeList | Command | Assignment | Update | LibraryNodeCall
  }
NodeList = element NodeList { ActionGroup*, SourceLocators }
Assume = element Assume { GeneralizedBooleanExpression, SourceLocators }
Desire = element Desire { GeneralizedBooleanExpression, SourceLocators }
Expect = element Expect { GeneralizedBooleanExpression, SourceLocators }
ConditionType = GeneralizedBooleanExpression, SourceLocators
StartCondition = element StartCondition { ConditionType }
RepeatCondition = element RepeatCondition { ConditionType }
PreCondition = element PreCondition { ConditionType }
PostCondition = element PostCondition { ConditionType }
InvariantCondition = element InvariantCondition { ConditionType }
EndCondition = element EndCondition { ConditionType }
ExitCondition = element ExitCondition { ConditionType }
SkipCondition = element SkipCondition { ConditionType }
Interface = element Interface { (In? & InOut?), SourceLocators }
In = element In { (DeclareVariable | DeclareArray)+, SourceLocators }
InOut =
  element InOut { (DeclareVariable | DeclareArray)+, SourceLocators }
UsingMutex =
  element UsingMutex {
    element Name { xsd:NCName, SourceLocators }+,
    SourceLocators
  }
ResourceList = element ResourceList { Resource*, SourceLocators }
# FIXME: make these tags less verbose
Resource =
  element Resource {
    (element ResourceName {
       GeneralizedStringExpression, SourceLocators
     }
     & element ResourcePriority {
         GeneralizedNumericExpression, SourceLocators
       }
     & element ResourceLowerBound {
         GeneralizedNumericExpression, SourceLocators
       }?
     & element ResourceUpperBound {
         GeneralizedNumericExpression, SourceLocators
       }?
     & element ResourceReleaseAtTermination {
         GeneralizedBooleanExpression, SourceLocators
       }?),
    SourceLocators
  }
IntegerVariable = element IntegerVariable { xsd:NCName }
RealVariable = element RealVariable { xsd:NCName }
BooleanVariable = element BooleanVariable { xsd:NCName }
StringVariable = element StringVariable { xsd:NCName }
ArrayVariable = element ArrayVariable { xsd:NCName }
DeclareVariable =
  element DeclareVariable {
    element Name { xsd:NCName },
    element Type { AtomicTypeValues },
    element InitialValue {
      (DeclaredVariable | Value), SourceLocators
    }?,
    SourceLocators
  }
DeclareArray =
  element DeclareArray {
    element Name { xsd:NCName },
    element Type { AtomicTypeValues },
    element MaxSize { xsd:nonNegativeInteger }?,
    element InitialValue {
      # literal value
      ArrayValue
      | # variable reference
        ArrayVariable
      | # atomic value - populates all elements with same value
        Value
    }?,
    SourceLocators
  }
VariableDeclarations =
  element VariableDeclarations {
    (DeclareVariable | DeclareArray | DeclareMutex)+, SourceLocators
  }
Command =
  element Command {
    ResourceList?, DeclaredVariable?, Name, Arguments?, SourceLocators
  }
# Expression of any type
Expression =
  BooleanExpression
  | NumericExpression
  | StringExpression
  | ArrayExpression
  | LookupGroup
  | ArrayElement
Arguments = element Arguments { Expression+, SourceLocators }
Update = element Update { Pair*, SourceLocators }
Pair =
  element Pair {
    element Name { xsd:NCName },
    Expression,
    SourceLocators
  }
LibraryNodeCall =
  element LibraryNodeCall { NodeId, Alias*, SourceLocators }
Alias =
  element Alias {
    element NodeParameter { xsd:NCName },
    Expression,
    SourceLocators
  }
IntegerValue = element IntegerValue { xsd:integer }
RealValue = element RealValue { xsd:double }
BooleanValue = element BooleanValue { xsd:boolean }
StringValue = element StringValue { xsd:string }
ArrayValue =
  element ArrayValue {
    (Value+),
    attribute Type { AtomicTypeValues },
    SourceLocators
  }
GeneralizedArrayExpression = ArrayExpression | LookupGroup
ArrayExpression = ArrayValue | ArrayVariable
BooleanRHS =
  element BooleanRHS { GeneralizedBooleanExpression, SourceLocators }
NumericRHS =
  element NumericRHS { (GeneralizedNumericExpression), SourceLocators }
StringRHS =
  element StringRHS { GeneralizedStringExpression, SourceLocators }
ArrayRHS =
  element ArrayRHS { GeneralizedArrayExpression, SourceLocators }
assignment =
  DeclaredVariable,
  (BooleanRHS | NumericRHS | StringRHS | ArrayRHS),
  SourceLocators
Assignment = element Assignment { assignment }
GeneralizedBooleanExpression =
  BooleanExpression | LookupGroup | ArrayElement
LogicalOperator = OR | XOR | AND | NOT
Equality =
  EQBoolean
  | EQNumeric
  | EQInternal
  | EQString
  | EQArray
  | NEBoolean
  | NENumeric
  | NEInternal
  | NEString
  | NEArray
NumericComparison = GT | GE | LT | LE
IsKnown =
  element IsKnown {
    (Expression
     | NodeStateVariable
     | NodeOutcomeVariable
     | NodeCommandHandleVariable),
    SourceLocators
  }
ALL_KNOWN =
  element ALL_KNOWN { GeneralizedArrayExpression, SourceLocators }
ANY_KNOWN =
  element ANY_KNOWN { GeneralizedArrayExpression, SourceLocators }
KnownTest = IsKnown | ALL_KNOWN | ANY_KNOWN
NaryBooleanOperator = GeneralizedBooleanExpression*, SourceLocators
OR = element OR { NaryBooleanOperator }
XOR = element XOR { NaryBooleanOperator }
AND = element AND { NaryBooleanOperator }
NOT = element NOT { GeneralizedBooleanExpression, SourceLocators }
# Numeric comparisons
NumericComparisonType =
  GeneralizedNumericExpression,
  GeneralizedNumericExpression,
  SourceLocators
GT = element GT { NumericComparisonType }
GE = element GE { NumericComparisonType }
LT = element LT { NumericComparisonType }
LE = element LE { NumericComparisonType }
# Generalized equality tests
EQNumeric = element EQNumeric { NumericComparisonType }
NENumeric = element NENumeric { NumericComparisonType }
EQBoolean =
  element EQBoolean {
    GeneralizedBooleanExpression,
    GeneralizedBooleanExpression,
    SourceLocators
  }
EQInternal =
  element EQInternal {
    (NodeState
     | NodeState
     | NodeOutcome
     | NodeOutcome
     | NodeFailure
     | NodeFailure
     | NodeCommandHandle
     | NodeCommandHandle),
    SourceLocators
  }
EQString =
  element EQString {
    GeneralizedStringExpression,
    GeneralizedStringExpression,
    SourceLocators
  }
EQArray =
  element EQArray {
    GeneralizedArrayExpression,
    GeneralizedArrayExpression,
    SourceLocators
  }
NEBoolean =
  element NEBoolean {
    GeneralizedBooleanExpression,
    GeneralizedBooleanExpression,
    SourceLocators
  }
NEInternal =
  element NEInternal {
    (NodeState
     | NodeState
     | NodeOutcome
     | NodeOutcome
     | NodeFailure
     | NodeFailure
     | NodeCommandHandle
     | NodeCommandHandle),
    SourceLocators
  }
NEString =
  element NEString {
    GeneralizedStringExpression,
    GeneralizedStringExpression,
    SourceLocators
  }
NEArray =
  element NEArray {
    GeneralizedArrayExpression,
    GeneralizedArrayExpression,
    SourceLocators
  }
NodeCommandHandleVariable =
  element NodeCommandHandleVariable { node-reference }
NodeCommandHandleValue =
  element NodeCommandHandleValue {
    "COMMAND_SENT_TO_SYSTEM"
    | "COMMAND_ACCEPTED"
    | "COMMAND_DENIED"
    | "COMMAND_RCVD_BY_SYSTEM"
    | "COMMAND_FAILED"
    | "COMMAND_SUCCESS"
    | "COMMAND_ABORTED"
    | "COMMAND_ABORT_FAILED"
    | "COMMAND_INTERFACE_ERROR"
  }
NodeCommandHandle = NodeCommandHandleVariable | NodeCommandHandleValue
NodeState = NodeStateVariable | NodeStateValue
NodeStateVariable = element NodeStateVariable { node-reference }
NodeStateValue =
  element NodeStateValue {
    "WAITING"
    | "EXECUTING"
    | "FINISHING"
    | "FAILING"
    | "ITERATION_ENDED"
    | "FINISHED"
    | "INACTIVE"
  }
# Node State Predicates
NodeStatePredicate =
  Executing
  | Finished
  | Inactive
  | IterationEnded
  | Waiting
  | NoChildFailed
Executing = element Executing { node-reference }
Finished = element Finished { node-reference }
Inactive = element Inactive { node-reference }
IterationEnded = element IterationEnded { node-reference }
Waiting = element Waiting { node-reference }
NoChildFailed = element NoChildFailed { node-reference }
NodeOutcome = NodeOutcomeVariable | NodeOutcomeValue
NodeOutcomeVariable = element NodeOutcomeVariable { node-reference }
NodeOutcomeValue =
  element NodeOutcomeValue {
    "SUCCESS" | "FAILURE" | "SKIPPED" | "INTERRUPTED"
  }
# Node Outcome Predicates
NodeOutcomePredicate =
  Failed
  | Skipped
  | Succeeded
    # more to come
    
Failed = element Failed { node-reference }
Skipped = element Skipped { node-reference }
Succeeded = element Succeeded { node-reference }
NodeFailure = NodeFailureVariable | NodeFailureValue
NodeFailureVariable = element NodeFailureVariable { node-reference }
NodeFailureValue =
  element NodeFailureValue {
    "PRE_CONDITION_FAILED"
    | "POST_CONDITION_FAILED"
    | "INVARIANT_CONDITION_FAILED"
    | "PARENT_FAILED"
    | "PARENT_EXITED"
    | "EXITED"
  }
# Node Failure Predicates
NodeFailurePredicate =
  PostconditionFailed
  # more to come
  
PostconditionFailed = element PostconditionFailed { node-reference }
NodeTimepointValue =
  element NodeTimepointValue {
    NodeReference, NodeStateValue, Timepoint, SourceLocators
  }
Timepoint = element Timepoint { "START" | "END" }
GeneralizedStringExpression =
  StringExpression | LookupGroup | ArrayElement
StringExpression = StringVariable | StringValue | StringOperator
# Functions (operators) which take strings and return strings
StringOperator = Concat
Concat = element Concat { GeneralizedStringExpression*, SourceLocators }
# Numeric expressions
GeneralizedNumericExpression =
<<<<<<< HEAD
  NumericExpression | LookupGroup | ArrayElement
=======
  NumericExpression | LookupGroup | ArrayElement | STRLEN
# Expressions which take numbers and return numbers
>>>>>>> 445f5b01
ArithmeticOperator =
  ADD
  | SUB
  | MUL
  | DIV
  | MOD
  | MAX
  | MIN
  | SQRT
  | ABS
  | CEIL
  | FLOOR
  | ROUND
  | TRUNC
  | REAL_TO_INT
UnaryNumericExpression = GeneralizedNumericExpression, SourceLocators
SQRT = element SQRT { UnaryNumericExpression }
ABS = element ABS { UnaryNumericExpression }
CEIL = element CEIL { UnaryNumericExpression }
FLOOR = element FLOOR { UnaryNumericExpression }
ROUND = element ROUND { UnaryNumericExpression }
TRUNC = element TRUNC { UnaryNumericExpression }
REAL_TO_INT = element REAL_TO_INT { UnaryNumericExpression }
BinaryNumericExpression =
  GeneralizedNumericExpression,
  GeneralizedNumericExpression,
  SourceLocators
DIV = element DIV { BinaryNumericExpression }
MOD = element MOD { BinaryNumericExpression }
# N-ary in this case meaning at least 1
NaryNumericExpression = GeneralizedNumericExpression+, SourceLocators
ADD = element ADD { NaryNumericExpression }
SUB = element SUB { NaryNumericExpression }
MUL = element MUL { NaryNumericExpression }
MAX = element MAX { NaryNumericExpression }
MIN = element MIN { NaryNumericExpression }
# Other functions which return numbers
STRLEN = element STRLEN { GeneralizedStringExpression, SourceLocators }
UnaryArrayOperator = GeneralizedArrayExpression, SourceLocators
ArraySize = element ArraySize { UnaryArrayOperator }
ArrayMaxSize = element ArrayMaxSize { UnaryArrayOperator }
# Array reference
ArrayElement =
  element ArrayElement {
    (GeneralizedArrayExpression
     | element Name { xsd:NCName }),
    element Index { GeneralizedNumericExpression, SourceLocators },
    SourceLocators
  }
<<<<<<< HEAD
ADD = element ADD { GeneralizedNumericExpression+, SourceLocators }
SUB = element SUB { GeneralizedNumericExpression+, SourceLocators }
MUL = element MUL { GeneralizedNumericExpression+, SourceLocators }
DIV =
  element DIV {
    GeneralizedNumericExpression,
    GeneralizedNumericExpression,
    SourceLocators
  }
MOD =
  element MOD {
    GeneralizedNumericExpression,
    GeneralizedNumericExpression,
    SourceLocators
  }
MAX =
  element MAX {
    GeneralizedNumericExpression,
    GeneralizedNumericExpression,
    SourceLocators
  }
MIN =
  element MIN {
    GeneralizedNumericExpression,
    GeneralizedNumericExpression,
    SourceLocators
  }
SQRT = element SQRT { GeneralizedNumericExpression, SourceLocators }
ABS = element ABS { GeneralizedNumericExpression, SourceLocators }
CEIL = element CEIL { GeneralizedNumericExpression, SourceLocators }
FLOOR = element FLOOR { GeneralizedNumericExpression, SourceLocators }
ROUND = element ROUND { GeneralizedNumericExpression, SourceLocators }
TRUNC = element TRUNC { GeneralizedNumericExpression, SourceLocators }
REAL_TO_INT =
  element REAL_TO_INT { GeneralizedNumericExpression, SourceLocators }
STRLEN = element STRLEN { GeneralizedStringExpression, SourceLocators }
ArraySize =
  element ArraySize { GeneralizedArrayExpression, SourceLocators }
ArrayMaxSize =
  element ArrayMaxSize { GeneralizedArrayExpression, SourceLocators }
=======
# Lookups
>>>>>>> 445f5b01
LookupOnChange =
  element LookupOnChange {
    Name, Tolerance?, Arguments?, SourceLocators
  }
LookupNow = element LookupNow { Name, Arguments?, SourceLocators }
# This is separate because it is used in
# Extended PLEXIL's Lookup and Wait elements
Tolerance =
  element Tolerance { GeneralizedNumericExpression, SourceLocators }<|MERGE_RESOLUTION|>--- conflicted
+++ resolved
@@ -24,14 +24,9 @@
 # * USE OF THIS SOFTWARE, EVEN IF ADVISED OF THE POSSIBILITY OF SUCH DAMAGE.
 
 # Common elements that are included in several PLEXIL schemas.
-<<<<<<< HEAD
-# NOTE: this is an incomplete schema, as it doesn't define the following elements
-# and types, which differ between Core PLEXIL and Extended PLEXIL:
-=======
 # 
 # NOTE: this is an incomplete schema, as it doesn't define the following elements
 # and types, which differ between Safe PLEXIL, Core PLEXIL, and Extended PLEXIL:
->>>>>>> 445f5b01
 # 
 #  Action
 #  AtomicTypeValues
@@ -44,10 +39,7 @@
 #  Value
 # 
 # It is used as an included schema only.
-<<<<<<< HEAD
-=======
 #
->>>>>>> 445f5b01
 
 default namespace = ""
 namespace a = "http://relaxng.org/ns/compatibility/annotations/1.0"
@@ -488,12 +480,8 @@
 Concat = element Concat { GeneralizedStringExpression*, SourceLocators }
 # Numeric expressions
 GeneralizedNumericExpression =
-<<<<<<< HEAD
-  NumericExpression | LookupGroup | ArrayElement
-=======
   NumericExpression | LookupGroup | ArrayElement | STRLEN
 # Expressions which take numbers and return numbers
->>>>>>> 445f5b01
 ArithmeticOperator =
   ADD
   | SUB
@@ -543,50 +531,7 @@
     element Index { GeneralizedNumericExpression, SourceLocators },
     SourceLocators
   }
-<<<<<<< HEAD
-ADD = element ADD { GeneralizedNumericExpression+, SourceLocators }
-SUB = element SUB { GeneralizedNumericExpression+, SourceLocators }
-MUL = element MUL { GeneralizedNumericExpression+, SourceLocators }
-DIV =
-  element DIV {
-    GeneralizedNumericExpression,
-    GeneralizedNumericExpression,
-    SourceLocators
-  }
-MOD =
-  element MOD {
-    GeneralizedNumericExpression,
-    GeneralizedNumericExpression,
-    SourceLocators
-  }
-MAX =
-  element MAX {
-    GeneralizedNumericExpression,
-    GeneralizedNumericExpression,
-    SourceLocators
-  }
-MIN =
-  element MIN {
-    GeneralizedNumericExpression,
-    GeneralizedNumericExpression,
-    SourceLocators
-  }
-SQRT = element SQRT { GeneralizedNumericExpression, SourceLocators }
-ABS = element ABS { GeneralizedNumericExpression, SourceLocators }
-CEIL = element CEIL { GeneralizedNumericExpression, SourceLocators }
-FLOOR = element FLOOR { GeneralizedNumericExpression, SourceLocators }
-ROUND = element ROUND { GeneralizedNumericExpression, SourceLocators }
-TRUNC = element TRUNC { GeneralizedNumericExpression, SourceLocators }
-REAL_TO_INT =
-  element REAL_TO_INT { GeneralizedNumericExpression, SourceLocators }
-STRLEN = element STRLEN { GeneralizedStringExpression, SourceLocators }
-ArraySize =
-  element ArraySize { GeneralizedArrayExpression, SourceLocators }
-ArrayMaxSize =
-  element ArrayMaxSize { GeneralizedArrayExpression, SourceLocators }
-=======
 # Lookups
->>>>>>> 445f5b01
 LookupOnChange =
   element LookupOnChange {
     Name, Tolerance?, Arguments?, SourceLocators
